--- conflicted
+++ resolved
@@ -26,10 +26,7 @@
 thiserror = "1"
 blake2b_simd = "1"
 ark-std = "0.3"
-<<<<<<< HEAD
-=======
 rand_core = {version = "0.6", default-features=false, features = ["getrandom"] }
->>>>>>> 2d048b21
 
 [dev-dependencies]
 ark-std = "0.3"
