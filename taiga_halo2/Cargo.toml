--- conflicted
+++ resolved
@@ -4,18 +4,11 @@
 edition = "2021"
 
 [dependencies]
-<<<<<<< HEAD
+rustler = {version = "0.29.1", optional = true}
 rand = "0.8"
 lazy_static = "1.4"
 blake2b_simd = "1.0"
-pasta_curves = {git = "https://github.com/heliaxdev/pasta_curves", branch = "taiga"}
-=======
-rustler = {version = "0.29.1", optional = true}
-rand = "0.8.4"
-lazy_static = "1"
-blake2b_simd = "1"
-pasta_curves = {version = "0.5.1", features = ["repr-erlang"]}
->>>>>>> 85fa6ed3
+pasta_curves = {git = "https://github.com/heliaxdev/pasta_curves", branch = "taiga", features = ["repr-erlang"]}
 ff = "0.13"
 group = "0.13"
 halo2_gadgets = {git = "https://github.com/heliaxdev/halo2", branch = "taiga", features = ["test-dependencies"]}
