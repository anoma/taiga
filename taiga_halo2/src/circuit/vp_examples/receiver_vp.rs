use crate::{
    circuit::{
        gadgets::{
            add::AddChip, assign_free_advice, poseidon_hash::poseidon_hash_gadget,
            target_note_variable::get_owned_note_variable,
        },
        note_encryption_circuit::note_encryption_gadget,
        vp_circuit::{
            BasicValidityPredicateVariables, GeneralVerificationValidityPredicateConfig,
            VPVerifyingInfo, ValidityPredicateCircuit, ValidityPredicateConfig,
            ValidityPredicateInfo, ValidityPredicatePublicInputs, ValidityPredicateVerifyingInfo,
        },
        vp_examples::signature_verification::COMPRESSED_TOKEN_AUTH_VK,
    },
    constant::{GENERATOR, NUM_NOTE, SETUP_PARAMS_MAP},
    note::{Note, RandomSeed},
    note_encryption::{NoteCiphertext, NotePlaintext, SecretKey},
    proof::Proof,
    utils::mod_r_p,
    vp_vk::ValidityPredicateVerifyingKey,
};
use ff::PrimeField;
use group::Group;
use group::{cofactor::CofactorCurveAffine, Curve};
use halo2_gadgets::ecc::{chip::EccChip, NonIdentityPoint};
use halo2_proofs::{
    arithmetic::CurveAffine,
    circuit::{floor_planner, Layouter, Value},
    plonk::{keygen_pk, keygen_vk, Circuit, ConstraintSystem, Error},
};
use lazy_static::lazy_static;
use pasta_curves::pallas;
use rand::rngs::OsRng;
const CIPHER_LEN: usize = 9;

lazy_static! {
    pub static ref RECEIVER_VK: ValidityPredicateVerifyingKey =
        ReceiverValidityPredicateCircuit::default().get_vp_vk();
    pub static ref COMPRESSED_RECEIVER_VK: pallas::Base = RECEIVER_VK.get_compressed();
}

// ReceiverValidityPredicateCircuit is used in the token vp as dynamic vp and contains the note encryption constraints.
#[derive(Clone, Debug)]
pub struct ReceiverValidityPredicateCircuit {
    pub owned_note_pub_id: pallas::Base,
    pub input_notes: [Note; NUM_NOTE],
    pub output_notes: [Note; NUM_NOTE],
    pub vp_vk: pallas::Base,
    pub nonce: pallas::Base,
    pub sk: pallas::Base,
    pub rcv_pk: pallas::Point,
    pub auth_vp_vk: pallas::Base,
}

impl Default for ReceiverValidityPredicateCircuit {
    fn default() -> Self {
        Self {
            owned_note_pub_id: pallas::Base::zero(),
            input_notes: [(); NUM_NOTE].map(|_| Note::default()),
            output_notes: [(); NUM_NOTE].map(|_| Note::default()),
            vp_vk: pallas::Base::zero(),
            nonce: pallas::Base::zero(),
            sk: pallas::Base::zero(),
            rcv_pk: pallas::Point::generator(),
            auth_vp_vk: pallas::Base::zero(),
        }
    }
}

impl ValidityPredicateInfo for ReceiverValidityPredicateCircuit {
    fn get_input_notes(&self) -> &[Note; NUM_NOTE] {
        &self.input_notes
    }

    fn get_output_notes(&self) -> &[Note; NUM_NOTE] {
        &self.output_notes
    }

    fn get_public_inputs(&self, rng: impl RngCore) -> ValidityPredicatePublicInputs {
        let mut public_inputs = self.get_mandatory_public_inputs();
        let custom_public_input_padding =
            ValidityPredicatePublicInputs::get_custom_public_input_padding(
                public_inputs.len(),
                &RandomSeed::random(rng),
            );
        public_inputs.extend(custom_public_input_padding.iter());
        assert_eq!(NUM_NOTE, 2);
        let target_note =
            if self.get_owned_note_pub_id() == self.get_output_notes()[0].commitment().get_x() {
                self.get_output_notes()[0]
            } else {
                self.get_output_notes()[1]
            };
        let message = vec![
            target_note.note_type.app_vk,
            target_note.note_type.app_data_static,
            target_note.app_data_dynamic,
            pallas::Base::from(target_note.value),
            target_note.rho.inner(),
            target_note.get_nk_commitment(),
            target_note.psi,
            target_note.rcm,
        ];
        let plaintext = NotePlaintext::padding(&message);
        let key = SecretKey::from_dh_exchange(&self.rcv_pk, &mod_r_p(self.sk));
        let cipher = NoteCiphertext::encrypt(&plaintext, &key, &self.nonce);
        cipher.inner().iter().for_each(|&c| public_inputs.push(c));

        let generator = GENERATOR.to_curve();
        let pk = generator * mod_r_p(self.sk);
        let pk_coord = pk.to_affine().coordinates().unwrap();
        public_inputs.push(*pk_coord.x());
        public_inputs.push(*pk_coord.y());
        public_inputs.into()
    }

    fn get_owned_note_pub_id(&self) -> pallas::Base {
        self.owned_note_pub_id
    }
}

impl ValidityPredicateCircuit for ReceiverValidityPredicateCircuit {
    type VPConfig = GeneralVerificationValidityPredicateConfig;
    // Add custom constraints
    fn custom_constraints(
        &self,
        config: Self::Config,
        mut layouter: impl Layouter<pallas::Base>,
        basic_variables: BasicValidityPredicateVariables,
    ) -> Result<(), Error> {
        let nonce = assign_free_advice(
            layouter.namespace(|| "witness nonce"),
            config.advices[0],
            Value::known(self.nonce),
        )?;

        let sk = assign_free_advice(
            layouter.namespace(|| "witness sk"),
            config.advices[0],
            Value::known(self.sk),
        )?;

        // Construct an ECC chip
        let ecc_chip = EccChip::construct(config.get_note_config().ecc_config);

        let rcv_pk = NonIdentityPoint::new(
            ecc_chip.clone(),
            layouter.namespace(|| "witness rcv_pk"),
            Value::known(self.rcv_pk.to_affine()),
        )?;

        let owned_note_pub_id = basic_variables.get_owned_note_pub_id();
        let app_data_dynamic = get_owned_note_variable(
            config.get_owned_note_variable_config,
            layouter.namespace(|| "get owned note app_data_dynamic"),
            &owned_note_pub_id,
            &basic_variables.get_app_data_dynamic_searchable_pairs(),
        )?;

        let auth_vp_vk = assign_free_advice(
            layouter.namespace(|| "witness auth vp vk"),
            config.advices[0],
            Value::known(*COMPRESSED_TOKEN_AUTH_VK),
        )?;
        let receiver_vp_vk = assign_free_advice(
            layouter.namespace(|| "witness receiver vp vk"),
            config.advices[0],
            Value::known(self.vp_vk),
        )?;

        // Decode the app_data_dynamic, and check the app_data_dynamic encoding
        let encoded_app_data_dynamic = poseidon_hash_gadget(
            config.get_note_config().poseidon_config,
            layouter.namespace(|| "app_data_dynamic encoding"),
            [
                rcv_pk.inner().x(),
                rcv_pk.inner().y(),
                auth_vp_vk,
                receiver_vp_vk,
            ],
        )?;

        layouter.assign_region(
            || "check app_data_dynamic encoding",
            |mut region| {
                region.constrain_equal(encoded_app_data_dynamic.cell(), app_data_dynamic.cell())
            },
        )?;

        // search target note and get the app_static_data
        let app_data_static = get_owned_note_variable(
            config.get_owned_note_variable_config,
            layouter.namespace(|| "get owned note app_data_static"),
            &owned_note_pub_id,
            &basic_variables.get_app_data_static_searchable_pairs(),
        )?;

        // search target note and get the app_vk
        let app_vk = get_owned_note_variable(
            config.get_owned_note_variable_config,
            layouter.namespace(|| "get owned note app_vk"),
            &owned_note_pub_id,
            &basic_variables.get_app_vk_searchable_pairs(),
        )?;

        // search target note and get the value
        let value = get_owned_note_variable(
            config.get_owned_note_variable_config,
            layouter.namespace(|| "get owned note value"),
            &owned_note_pub_id,
            &basic_variables.get_value_searchable_pairs(),
        )?;

        let rho = get_owned_note_variable(
            config.get_owned_note_variable_config,
            layouter.namespace(|| "get owned note rho"),
            &owned_note_pub_id,
            &basic_variables.get_rho_searchable_pairs(),
        )?;

        let nk_com = get_owned_note_variable(
            config.get_owned_note_variable_config,
            layouter.namespace(|| "get owned note nk_com"),
            &owned_note_pub_id,
            &basic_variables.get_nk_com_searchable_pairs(),
        )?;

        let psi = get_owned_note_variable(
            config.get_owned_note_variable_config,
            layouter.namespace(|| "get owned note psi"),
            &owned_note_pub_id,
            &basic_variables.get_psi_searchable_pairs(),
        )?;

        let rcm = get_owned_note_variable(
            config.get_owned_note_variable_config,
            layouter.namespace(|| "get owned note psi"),
            &owned_note_pub_id,
            &basic_variables.get_rcm_searchable_pairs(),
        )?;

        let mut message = vec![
            app_vk,
            app_data_static,
            app_data_dynamic,
            value,
            rho,
            nk_com,
            psi,
            rcm,
        ];

        let add_chip = AddChip::<pallas::Base>::construct(config.add_config.clone(), ());

        // Encryption
        note_encryption_gadget(
            layouter.namespace(|| "note encryption"),
            config.advices[0],
            config.instances,
            config.get_note_config().poseidon_config,
            add_chip,
            ecc_chip,
            nonce,
            sk,
            rcv_pk,
            &mut message,
        )?;

        Ok(())
    }
}

vp_circuit_impl!(ReceiverValidityPredicateCircuit);

#[test]
fn test_halo2_receiver_vp_circuit() {
    use crate::{
        note::tests::{random_input_note, random_output_note},
        utils::poseidon_hash_n,
    };
    use ff::Field;
    use halo2_proofs::dev::MockProver;
    use rand::rngs::OsRng;

    let mut rng = OsRng;
<<<<<<< HEAD
    let (circuit, rcv_sk) = ReceiverValidityPredicateCircuit::rand(&mut rng);
    let public_inputs = circuit.get_public_inputs(&mut rng);
=======
    let (circuit, rcv_sk) = {
        let input_notes = [(); NUM_NOTE].map(|_| random_input_note(&mut rng));
        let mut output_notes = input_notes
            .iter()
            .map(|input| random_output_note(&mut rng, input.get_nf().unwrap()))
            .collect::<Vec<_>>();
        let nonce = pallas::Base::from_u128(23333u128);
        let sk = pallas::Base::random(&mut rng);
        let rcv_sk = pallas::Base::random(&mut rng);
        let generator = GENERATOR.to_curve();
        let rcv_pk = generator * mod_r_p(rcv_sk);
        let rcv_pk_coord = rcv_pk.to_affine().coordinates().unwrap();
        output_notes[0].app_data_dynamic = poseidon_hash_n([
            *rcv_pk_coord.x(),
            *rcv_pk_coord.y(),
            *COMPRESSED_TOKEN_AUTH_VK,
            *COMPRESSED_RECEIVER_VK,
        ]);
        let owned_note_pub_id = output_notes[0].commitment().get_x();
        (
            ReceiverValidityPredicateCircuit {
                owned_note_pub_id,
                input_notes,
                output_notes: output_notes.try_into().unwrap(),
                vp_vk: *COMPRESSED_RECEIVER_VK,
                nonce,
                sk,
                rcv_pk,
                auth_vp_vk: *COMPRESSED_TOKEN_AUTH_VK,
            },
            rcv_sk,
        )
    };
    let instances = circuit.get_instances();
>>>>>>> 3715f46e

    let prover =
        MockProver::<pallas::Base>::run(12, &circuit, vec![public_inputs.to_vec()]).unwrap();
    assert_eq!(prover.verify(), Ok(()));

    let de_cipher = public_inputs.decrypt(rcv_sk).unwrap();
    assert_eq!(de_cipher[0], circuit.output_notes[0].get_app_vk());
    assert_eq!(de_cipher[1], circuit.output_notes[0].get_app_data_static());
    assert_eq!(de_cipher[2], circuit.output_notes[0].app_data_dynamic);
    assert_eq!(
        de_cipher[3],
        pallas::Base::from(circuit.output_notes[0].value)
    );
    assert_eq!(de_cipher[4], circuit.output_notes[0].rho.inner());
    assert_eq!(de_cipher[5], circuit.output_notes[0].get_nk_commitment());
    assert_eq!(de_cipher[6], circuit.output_notes[0].get_psi());
    assert_eq!(de_cipher[7], circuit.output_notes[0].get_rcm());
}<|MERGE_RESOLUTION|>--- conflicted
+++ resolved
@@ -19,7 +19,6 @@
     utils::mod_r_p,
     vp_vk::ValidityPredicateVerifyingKey,
 };
-use ff::PrimeField;
 use group::Group;
 use group::{cofactor::CofactorCurveAffine, Curve};
 use halo2_gadgets::ecc::{chip::EccChip, NonIdentityPoint};
@@ -31,6 +30,7 @@
 use lazy_static::lazy_static;
 use pasta_curves::pallas;
 use rand::rngs::OsRng;
+use rand::RngCore;
 const CIPHER_LEN: usize = 9;
 
 lazy_static! {
@@ -278,15 +278,11 @@
         note::tests::{random_input_note, random_output_note},
         utils::poseidon_hash_n,
     };
-    use ff::Field;
+    use ff::{Field, PrimeField};
     use halo2_proofs::dev::MockProver;
     use rand::rngs::OsRng;
 
     let mut rng = OsRng;
-<<<<<<< HEAD
-    let (circuit, rcv_sk) = ReceiverValidityPredicateCircuit::rand(&mut rng);
-    let public_inputs = circuit.get_public_inputs(&mut rng);
-=======
     let (circuit, rcv_sk) = {
         let input_notes = [(); NUM_NOTE].map(|_| random_input_note(&mut rng));
         let mut output_notes = input_notes
@@ -320,8 +316,7 @@
             rcv_sk,
         )
     };
-    let instances = circuit.get_instances();
->>>>>>> 3715f46e
+    let public_inputs = circuit.get_public_inputs(&mut rng);
 
     let prover =
         MockProver::<pallas::Base>::run(12, &circuit, vec![public_inputs.to_vec()]).unwrap();
