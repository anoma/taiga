--- conflicted
+++ resolved
@@ -21,6 +21,7 @@
 };
 use pasta_curves::pallas;
 use rand::rngs::OsRng;
+use rand::RngCore;
 
 // FieldAdditionValidityPredicateCircuit with a trivial constraint a + b = c.
 #[derive(Clone, Debug, Default)]
@@ -104,10 +105,6 @@
     use rand::rngs::OsRng;
 
     let mut rng = OsRng;
-<<<<<<< HEAD
-    let circuit = FieldAdditionValidityPredicateCircuit::dummy(&mut rng);
-    let public_inputs = circuit.get_public_inputs(&mut rng);
-=======
     let circuit = {
         let input_notes = [(); NUM_NOTE].map(|_| random_input_note(&mut rng));
         let output_notes = input_notes
@@ -125,8 +122,7 @@
             b,
         }
     };
-    let instances = circuit.get_instances();
->>>>>>> 3715f46e
+    let public_inputs = circuit.get_public_inputs(&mut rng);
 
     let prover =
         MockProver::<pallas::Base>::run(12, &circuit, vec![public_inputs.to_vec()]).unwrap();
