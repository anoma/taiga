--- conflicted
+++ resolved
@@ -166,10 +166,6 @@
     use rand::rngs::OsRng;
 
     let mut rng = OsRng;
-<<<<<<< HEAD
-    let circuit = CascadeIntentValidityPredicateCircuit::random(&mut rng);
-    let public_inputs = circuit.get_public_inputs(&mut rng);
-=======
     let circuit = {
         let cascade_input_note = random_input_note(&mut rng);
         let cascade_note_cm = cascade_input_note.commitment().get_x();
@@ -189,8 +185,7 @@
             cascade_note_cm,
         }
     };
-    let instances = circuit.get_instances();
->>>>>>> 3715f46e
+    let public_inputs = circuit.get_public_inputs(&mut rng);
 
     let prover =
         MockProver::<pallas::Base>::run(12, &circuit, vec![public_inputs.to_vec()]).unwrap();
