use crate::circuit::gadgets::add::AddChip;
use crate::circuit::hash_to_curve::HashToCurveConfig;
use crate::circuit::integrity::{check_output_note, check_spend_note, compute_value_commitment};
use crate::circuit::merkle_circuit::{
    merkle_poseidon_gadget, MerklePoseidonChip, MerklePoseidonConfig,
};
use crate::circuit::note_circuit::{NoteChip, NoteCommitmentChip, NoteConfig};
use crate::constant::{
    NoteCommitmentDomain, NoteCommitmentFixedBases, NoteCommitmentHashDomain,
    ACTION_ANCHOR_INSTANCE_ROW_IDX, ACTION_NET_VALUE_CM_X_INSTANCE_ROW_IDX,
    ACTION_NET_VALUE_CM_Y_INSTANCE_ROW_IDX, ACTION_NF_INSTANCE_ROW_IDX,
    ACTION_OUTPUT_CM_INSTANCE_ROW_IDX, TAIGA_COMMITMENT_TREE_DEPTH,
};
use crate::merkle_tree::LR;
use crate::note::Note;

use halo2_gadgets::{ecc::chip::EccChip, sinsemilla::chip::SinsemillaChip};
use halo2_proofs::{
    circuit::{floor_planner, Layouter},
    plonk::{Advice, Circuit, Column, ConstraintSystem, Constraints, Error, Instance, Selector},
    poly::Rotation,
};
use pasta_curves::pallas;

#[derive(Clone, Debug)]
pub struct ActionConfig {
    instances: Column<Instance>,
    advices: [Column<Advice>; 10],
    note_config: NoteConfig,
    merkle_config: MerklePoseidonConfig,
    merkle_path_selector: Selector,
    hash_to_curve_config: HashToCurveConfig,
}

/// The Action circuit.
#[derive(Clone, Debug, Default)]
pub struct ActionCircuit {
    /// Spent note
    pub spend_note: Note,
    /// The authorization path of spend note
    pub auth_path: [(pallas::Base, LR); TAIGA_COMMITMENT_TREE_DEPTH],
    /// Output note
    pub output_note: Note,
    /// random scalar for net value commitment
    pub rcv: pallas::Scalar,
}

impl Circuit<pallas::Base> for ActionCircuit {
    type Config = ActionConfig;
    type FloorPlanner = floor_planner::V1;

    fn without_witnesses(&self) -> Self {
        Self::default()
    }

    fn configure(meta: &mut ConstraintSystem<pallas::Base>) -> Self::Config {
        let instances = meta.instance_column();
        meta.enable_equality(instances);

        let advices = [
            meta.advice_column(),
            meta.advice_column(),
            meta.advice_column(),
            meta.advice_column(),
            meta.advice_column(),
            meta.advice_column(),
            meta.advice_column(),
            meta.advice_column(),
            meta.advice_column(),
            meta.advice_column(),
        ];

        for advice in advices.iter() {
            meta.enable_equality(*advice);
        }

        let merkle_path_selector = meta.selector();
        meta.create_gate("merkle path check", |meta| {
            let merkle_path_selector = meta.query_selector(merkle_path_selector);
            let is_merkle_checked_spend = meta.query_advice(advices[0], Rotation::cur());
            let anchor = meta.query_advice(advices[1], Rotation::cur());
            let root = meta.query_advice(advices[2], Rotation::cur());

            Constraints::with_selector(
                merkle_path_selector,
                [(
                    "is_merkle_checked is false, or root = anchor",
                    is_merkle_checked_spend * (root - anchor),
                )],
            )
        });

        let note_config = NoteChip::configure(meta, instances, advices);

        let merkle_config = MerklePoseidonChip::configure(
            meta,
            advices[..5].try_into().unwrap(),
            note_config.poseidon_config.clone(),
        );

        let hash_to_curve_config =
            HashToCurveConfig::configure(meta, advices, note_config.poseidon_config.clone());

        Self::Config {
            instances,
            advices,
            note_config,
            merkle_config,
            merkle_path_selector,
            hash_to_curve_config,
        }
    }

    fn synthesize(
        &self,
        config: Self::Config,
        mut layouter: impl Layouter<pallas::Base>,
    ) -> Result<(), Error> {
        // Load the Sinsemilla generator lookup table used by the whole circuit.
        SinsemillaChip::<
            NoteCommitmentHashDomain,
            NoteCommitmentDomain,
            NoteCommitmentFixedBases,
        >::load(config.note_config.sinsemilla_config.clone(), &mut layouter)?;

        // Construct a Sinsemilla chip
        let sinsemilla_chip =
            SinsemillaChip::construct(config.note_config.sinsemilla_config.clone());

        // Construct an ECC chip
        let ecc_chip = EccChip::construct(config.note_config.ecc_config);

        // Construct a NoteCommit chip
        let note_commit_chip =
            NoteCommitmentChip::construct(config.note_config.note_commit_config.clone());

        // Construct an add chip
        let add_chip = AddChip::<pallas::Base>::construct(config.note_config.add_config, ());

        // Construct a merkle chip
        let merkle_chip = MerklePoseidonChip::construct(config.merkle_config);

        // Spend note
        // Check the spend note commitment
        let spend_note_variables = check_spend_note(
            layouter.namespace(|| "check spend note"),
            config.advices,
            config.instances,
            ecc_chip.clone(),
            sinsemilla_chip.clone(),
            note_commit_chip.clone(),
            config.note_config.poseidon_config.clone(),
            add_chip,
            self.spend_note.clone(),
            ACTION_NF_INSTANCE_ROW_IDX,
        )?;

        // Check the merkle tree path validity and public the root
        let root = merkle_poseidon_gadget(
            layouter.namespace(|| "poseidon merkle"),
            merkle_chip,
            spend_note_variables.cm_x,
            &self.auth_path,
        )?;

        // TODO: user send address VP commitment and application VP commitment

        // Output note
        let output_note_vars = check_output_note(
            layouter.namespace(|| "check output note"),
            config.advices,
            config.instances,
            ecc_chip.clone(),
            sinsemilla_chip,
            note_commit_chip,
            config.note_config.poseidon_config,
            self.output_note.clone(),
            spend_note_variables.nf,
            ACTION_OUTPUT_CM_INSTANCE_ROW_IDX,
        )?;

        // TODO: application VP commitment

        // TODO: add note verifiable encryption

        // compute and public net value commitment(spend_value_commitment - output_value_commitment)
        let cv_net = compute_value_commitment(
            layouter.namespace(|| "net value commitment"),
            ecc_chip,
            config.hash_to_curve_config.clone(),
<<<<<<< HEAD
            spend_note_variables.note_variables.app_vk.clone(),
            spend_note_variables.note_variables.app_data.clone(),
            spend_note_variables.note_variables.value.clone(),
            output_note_vars.note_variables.app_vk.clone(),
            output_note_vars.note_variables.app_data.clone(),
            output_note_vars.note_variables.value,
=======
            spend_note_vars.app_vk.clone(),
            spend_note_vars.app_data_static.clone(),
            spend_note_vars.value.clone(),
            output_note_vars.app_vk.clone(),
            output_note_vars.app_data_static.clone(),
            output_note_vars.value,
>>>>>>> 85d51642
            self.rcv,
        )?;
        layouter.constrain_instance(
            cv_net.inner().x().cell(),
            config.instances,
            ACTION_NET_VALUE_CM_X_INSTANCE_ROW_IDX,
        )?;
        layouter.constrain_instance(
            cv_net.inner().y().cell(),
            config.instances,
            ACTION_NET_VALUE_CM_Y_INSTANCE_ROW_IDX,
        )?;

        // merkle path check
        layouter.assign_region(
            || "merkle path check",
            |mut region| {
                spend_note_variables
                    .note_variables
                    .is_merkle_checked
                    .copy_advice(
                        || "is_merkle_checked_spend",
                        &mut region,
                        config.advices[0],
                        0,
                    )?;
                region.assign_advice_from_instance(
                    || "anchor",
                    config.instances,
                    ACTION_ANCHOR_INSTANCE_ROW_IDX,
                    config.advices[1],
                    0,
                )?;
                root.copy_advice(|| "root", &mut region, config.advices[2], 0)?;
                config.merkle_path_selector.enable(&mut region, 0)
            },
        )?;

        Ok(())
    }
}

#[test]
fn test_halo2_action_circuit() {
    use crate::action::ActionInfo;
    use crate::constant::{
        ACTION_CIRCUIT_PARAMS_SIZE, ACTION_PROVING_KEY, ACTION_VERIFYING_KEY, SETUP_PARAMS_MAP,
    };
    use crate::proof::Proof;
    use halo2_proofs::dev::MockProver;

    use rand::rngs::OsRng;

    let mut rng = OsRng;
    let action_info = ActionInfo::dummy(&mut rng);
    let (action, action_circuit) = action_info.build();
    let instances = vec![action.to_instance()];
    let prover =
        MockProver::<pallas::Base>::run(ACTION_CIRCUIT_PARAMS_SIZE, &action_circuit, instances)
            .unwrap();
    assert_eq!(prover.verify(), Ok(()));

    // Create action proof
    let params = SETUP_PARAMS_MAP.get(&ACTION_CIRCUIT_PARAMS_SIZE).unwrap();
    let proof = Proof::create(
        &ACTION_PROVING_KEY,
        params,
        action_circuit,
        &[&action.to_instance()],
        &mut rng,
    )
    .unwrap();

    assert!(proof
        .verify(&ACTION_VERIFYING_KEY, params, &[&action.to_instance()])
        .is_ok());
}<|MERGE_RESOLUTION|>--- conflicted
+++ resolved
@@ -188,21 +188,12 @@
             layouter.namespace(|| "net value commitment"),
             ecc_chip,
             config.hash_to_curve_config.clone(),
-<<<<<<< HEAD
             spend_note_variables.note_variables.app_vk.clone(),
-            spend_note_variables.note_variables.app_data.clone(),
+            spend_note_variables.note_variables.app_data_static.clone(),
             spend_note_variables.note_variables.value.clone(),
             output_note_vars.note_variables.app_vk.clone(),
-            output_note_vars.note_variables.app_data.clone(),
+            output_note_vars.note_variables.app_data_static.clone(),
             output_note_vars.note_variables.value,
-=======
-            spend_note_vars.app_vk.clone(),
-            spend_note_vars.app_data_static.clone(),
-            spend_note_vars.value.clone(),
-            output_note_vars.app_vk.clone(),
-            output_note_vars.app_data_static.clone(),
-            output_note_vars.value,
->>>>>>> 85d51642
             self.rcv,
         )?;
         layouter.constrain_instance(
