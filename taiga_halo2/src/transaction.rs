use crate::action::{ActionInfo, ActionInstance};
use crate::binding_signature::*;
use crate::circuit::vp_circuit::{VPVerifyingInfo, ValidityPredicateVerifyingInfo};
use crate::constant::{
    ACTION_CIRCUIT_PARAMS_SIZE, ACTION_PROVING_KEY, ACTION_VERIFYING_KEY, NUM_NOTE,
    SETUP_PARAMS_MAP, TRANSACTION_BINDING_HASH_PERSONALIZATION,
};
use crate::note::{NoteCommitment, OutputNoteInfo, SpendNoteInfo};
use crate::nullifier::Nullifier;
use crate::proof::Proof;
use crate::value_commitment::ValueCommitment;
use blake2b_simd::Params as Blake2bParams;
use core::fmt;
use ff::PrimeField;
use group::Group;
use halo2_proofs::plonk::Error;
use pasta_curves::pallas;
use rand::{CryptoRng, RngCore};
use std::fmt::Display;

#[derive(Debug)]
pub enum TransactionError {
    /// An error occurred when creating halo2 proof.
    Proof(Error),
    /// Binding signature is not valid.
    InvalidBindingSignature,
    /// Binding signature is missing.
    MissingBindingSignatures,
    /// Nullifier is not consistent between the action and the vp.
    InconsistentNullifier,
    /// Output note commitment is not consistent between the action and the vp.
    InconsistentOutputNoteCommitment,
    /// Owned note public id is not consistent between the action and the vp.
    InconsistentOwnedNotePubID,
}

impl Display for TransactionError {
    fn fmt(&self, f: &mut fmt::Formatter<'_>) -> fmt::Result {
        use TransactionError::*;
        match self {
            Proof(e) => f.write_str(&format!("Proof error: {e}")),
            InvalidBindingSignature => f.write_str("Binding signature was invalid"),
            MissingBindingSignatures => f.write_str("Binding signature is missing"),
            InconsistentNullifier => {
                f.write_str("Nullifier is not consistent between the action and the vp")
            }
            InconsistentOutputNoteCommitment => f.write_str(
                "Output note commitment is not consistent between the action and the vp",
            ),
            InconsistentOwnedNotePubID => {
                f.write_str("Owned note public id is not consistent between the action and the vp")
            }
        }
    }
}

impl From<Error> for TransactionError {
    fn from(e: Error) -> Self {
        TransactionError::Proof(e)
    }
}

#[derive(Debug, Clone)]
pub struct Transaction {
    partial_txs: Vec<PartialTransaction>,
    // binding signature to check sum balance
    signature: InProgressBindingSignature,
}

#[derive(Debug, Clone)]
pub enum InProgressBindingSignature {
    Authorized(BindingSignature),
    Unauthorized(BindingSigningKey),
}

#[derive(Debug, Clone)]
pub struct PartialTransaction {
    actions: [ActionVerifyingInfo; NUM_NOTE],
    spends: [NoteVPVerifyingInfoSet; NUM_NOTE],
    outputs: [NoteVPVerifyingInfoSet; NUM_NOTE],
}

#[derive(Debug, Clone)]
pub struct ActionVerifyingInfo {
    action_proof: Proof,
    action_instance: ActionInstance,
}

#[derive(Debug, Clone)]
pub struct NoteVPVerifyingInfoSet {
    app_vp_verifying_info: VPVerifyingInfo,
    app_dynamic_vp_verifying_info: Vec<VPVerifyingInfo>,
    // TODO: add verifier proof and according public inputs.
    // When the verifier proof is added, we may need to reconsider the structure of `VPVerifyingInfo`
}

impl Transaction {
    pub fn build(partial_txs: Vec<PartialTransaction>, rcv_vec: Vec<pallas::Scalar>) -> Self {
        let sk = rcv_vec
            .iter()
            .fold(pallas::Scalar::zero(), |acc, rcv| acc + rcv);
        let signature = InProgressBindingSignature::Unauthorized(BindingSigningKey::from(sk));
        Self {
            partial_txs,
            signature,
        }
    }

    pub fn binding_sign<R: RngCore + CryptoRng>(&mut self, rng: R) {
        if let InProgressBindingSignature::Unauthorized(sk) = self.signature.clone() {
            let vk = self.get_binding_vk();
            assert_eq!(vk, sk.get_vk(), "The notes value is unbalanced");
            let sig_hash = self.commitment();
            let signature = sk.sign(rng, &sig_hash);
            self.signature = InProgressBindingSignature::Authorized(signature);
        }
    }

    fn commitment(&self) -> [u8; 32] {
        let mut h = Blake2bParams::new()
            .hash_length(32)
            .personal(TRANSACTION_BINDING_HASH_PERSONALIZATION)
            .to_state();
        self.get_nullifiers().iter().for_each(|nf| {
            h.update(&nf.to_bytes());
        });
        self.get_output_cms().iter().for_each(|cm| {
            h.update(&cm.to_bytes());
        });
        self.get_value_commitments().iter().for_each(|vc| {
            h.update(&vc.to_bytes());
        });
        self.get_value_anchors().iter().for_each(|anchor| {
            h.update(&anchor.to_repr());
        });
        h.finalize().as_bytes().try_into().unwrap()
    }

    pub fn add_partial_tx(&mut self, ptx: PartialTransaction) {
        self.partial_txs.push(ptx);
    }

    pub fn get_nullifiers(&self) -> Vec<Nullifier> {
        self.partial_txs
            .iter()
            .flat_map(|ptx| ptx.get_nullifiers())
            .collect()
    }

    pub fn get_output_cms(&self) -> Vec<NoteCommitment> {
        self.partial_txs
            .iter()
            .flat_map(|ptx| ptx.get_output_cms())
            .collect()
    }

    pub fn get_value_commitments(&self) -> Vec<ValueCommitment> {
        self.partial_txs
            .iter()
            .flat_map(|ptx| ptx.get_value_commitments())
            .collect()
    }

    pub fn get_value_anchors(&self) -> Vec<pallas::Base> {
        self.partial_txs
            .iter()
            .flat_map(|ptx| ptx.get_anchors())
            .collect()
    }

    pub fn get_binding_vk(&self) -> BindingVerificationKey {
        let vk = self
            .get_value_commitments()
            .iter()
            .fold(pallas::Point::identity(), |acc, cv| acc + cv.inner());

        BindingVerificationKey::from(vk)
    }

    //
    pub fn verify_proofs(&self) -> Result<(), Error> {
        for partial_tx in self.partial_txs.iter() {
            partial_tx.verify()?;
        }

        Ok(())
    }

    pub fn verify_binding_sig(&self) -> Result<(), TransactionError> {
        let binding_vk = self.get_binding_vk();
        let sig_hash = self.commitment();
        if let InProgressBindingSignature::Authorized(sig) = self.signature.clone() {
            binding_vk
                .verify(&sig_hash, &sig)
                .map_err(|_| TransactionError::InvalidBindingSignature)?;
        } else {
            return Err(TransactionError::MissingBindingSignatures);
        }

        Ok(())
    }

    pub fn public_inputs_check(&self) -> Result<(), TransactionError> {
        for partial_tx in self.partial_txs.iter() {
            // nullifier check
            partial_tx.check_nullifiers()?;
            // output note commitment check
            partial_tx.check_note_commitments()?;
        }

        Ok(())
    }

    #[allow(clippy::type_complexity)]
    pub fn execute(
        &self,
    ) -> Result<(Vec<Nullifier>, Vec<NoteCommitment>, Vec<pallas::Base>), TransactionError> {
        // Verify proofs
        self.verify_proofs()?;

        // Verify binding signature
        self.verify_binding_sig()?;

        // Public inputs check
        self.public_inputs_check()?;

        // Return Nullifiers to check double-spent, NoteCommitments to store, anchors to check the root-existence
        Ok((
            self.get_nullifiers(),
            self.get_output_cms(),
            self.get_value_anchors(),
        ))
    }
}

impl PartialTransaction {
    pub fn build<R: RngCore>(
        spend_info: [SpendNoteInfo; NUM_NOTE],
        output_info: [OutputNoteInfo; NUM_NOTE],
        mut rng: R,
    ) -> (Self, pallas::Scalar) {
        let spends: Vec<NoteVPVerifyingInfoSet> = spend_info
            .iter()
            .map(|spend_note| {
                NoteVPVerifyingInfoSet::build(
                    spend_note.get_app_vp_verifying_info(),
                    spend_note.get_app_vp_verifying_info_dynamic(),
                )
            })
            .collect();
        let outputs: Vec<NoteVPVerifyingInfoSet> = output_info
            .iter()
            .map(|output_note| {
                NoteVPVerifyingInfoSet::build(
                    output_note.get_app_vp_verifying_info(),
                    output_note.get_app_vp_verifying_info_dynamic(),
                )
            })
            .collect();
        let mut rcv_sum = pallas::Scalar::zero();
        let actions: Vec<ActionVerifyingInfo> = spend_info
            .into_iter()
            .zip(output_info.into_iter())
            .map(|(spend, output)| {
                let action_info = ActionInfo::new(spend, output, &mut rng);
                rcv_sum += action_info.get_rcv();
                ActionVerifyingInfo::create(action_info, &mut rng).unwrap()
            })
            .collect();

        (
            Self {
                actions: actions.try_into().unwrap(),
                spends: spends.try_into().unwrap(),
                outputs: outputs.try_into().unwrap(),
            },
            rcv_sum,
        )
    }

    pub fn verify(&self) -> Result<(), Error> {
        // Verify action proofs
        for verifying_info in self.actions.iter() {
            verifying_info.verify()?;
        }

        // Verify proofs in spend notes
        for verifying_info in self.spends.iter() {
            verifying_info.verify()?;
        }
        // Verify proofs in output notes
        for verifying_info in self.outputs.iter() {
            verifying_info.verify()?;
        }

        Ok(())
    }

    pub fn get_nullifiers(&self) -> Vec<Nullifier> {
        self.actions
            .iter()
            .map(|action| action.action_instance.nf)
            .collect()
    }

    pub fn get_output_cms(&self) -> Vec<NoteCommitment> {
        self.actions
            .iter()
            .map(|action| action.action_instance.cm)
            .collect()
    }

    pub fn get_value_commitments(&self) -> Vec<ValueCommitment> {
        self.actions
            .iter()
            .map(|action| action.action_instance.cv_net)
            .collect()
    }

    pub fn get_anchors(&self) -> Vec<pallas::Base> {
        self.actions
            .iter()
            .map(|action| action.action_instance.anchor)
            .collect()
    }

    pub fn check_nullifiers(&self) -> Result<(), TransactionError> {
        let action_nfs = self.get_nullifiers();
        for vp_info in self.spends.iter() {
            for nfs in vp_info.get_nullifiers().iter() {
                // Check the vp actually uses the spend notes from action circuits.
                if !((action_nfs[0].inner() == nfs[0] && action_nfs[1].inner() == nfs[1])
                    || (action_nfs[0].inner() == nfs[1] && action_nfs[1].inner() == nfs[0]))
                {
                    return Err(TransactionError::InconsistentNullifier);
                }
            }
        }

        for (vp_info, action_nf) in self.spends.iter().zip(action_nfs.iter()) {
            // Check the app vp and the sub vps use the same owned_note_id in one note
            let owned_note_id = vp_info.app_vp_verifying_info.get_owned_note_pub_id();
            for logic_vp_verifying_info in vp_info.app_logic_vp_verifying_info.iter() {
                if owned_note_id != logic_vp_verifying_info.get_owned_note_pub_id() {
                    return Err(TransactionError::InconsistentOwnedNotePubID);
                }
            }

            // Check the owned_note_id that vp uses is consistent with the nf from the action circuit
            if owned_note_id != action_nf.inner() {
                return Err(TransactionError::InconsistentOwnedNotePubID);
            }
        }
        Ok(())
    }

    pub fn check_note_commitments(&self) -> Result<(), TransactionError> {
        let action_cms = self.get_output_cms();
        for vp_info in self.outputs.iter() {
            for cms in vp_info.get_note_commitments().iter() {
                // Check the vp actually uses the output notes from action circuits.
                if !((action_cms[0].get_x() == cms[0] && action_cms[1].get_x() == cms[1])
                    && (action_cms[0].get_x() == cms[1] && action_cms[1].get_x() == cms[0]))
                {
                    return Err(TransactionError::InconsistentOutputNoteCommitment);
                }
            }
        }

        for (vp_info, action_cm) in self.outputs.iter().zip(action_cms.iter()) {
            // Check that the app vp and the sub vps use the same owned_note_id in one note
            let owned_note_id = vp_info.app_vp_verifying_info.get_owned_note_pub_id();
            for logic_vp_verifying_info in vp_info.app_logic_vp_verifying_info.iter() {
                if owned_note_id != logic_vp_verifying_info.get_owned_note_pub_id() {
                    return Err(TransactionError::InconsistentOwnedNotePubID);
                }
            }

            // Check the owned_note_id that vp uses is consistent with the cm from the action circuit
            if owned_note_id != action_cm.get_x() {
                return Err(TransactionError::InconsistentOwnedNotePubID);
            }
        }
        Ok(())
    }
}

impl ActionVerifyingInfo {
    pub fn create<R: RngCore>(action_info: ActionInfo, mut rng: R) -> Result<Self, Error> {
        let (action_instance, circuit) = action_info.build();
        let params = SETUP_PARAMS_MAP.get(&ACTION_CIRCUIT_PARAMS_SIZE).unwrap();
        let action_proof = Proof::create(
            &ACTION_PROVING_KEY,
            params,
            circuit,
            &[&action_instance.to_instance()],
            &mut rng,
        )
        .unwrap();
        Ok(Self {
            action_proof,
            action_instance,
        })
    }

    pub fn verify(&self) -> Result<(), Error> {
        let params = SETUP_PARAMS_MAP.get(&ACTION_CIRCUIT_PARAMS_SIZE).unwrap();
        self.action_proof.verify(
            &ACTION_VERIFYING_KEY,
            params,
            &[&self.action_instance.to_instance()],
        )
    }
}

impl NoteVPVerifyingInfoSet {
    pub fn new(
        app_vp_verifying_info: VPVerifyingInfo,
        app_dynamic_vp_verifying_info: Vec<VPVerifyingInfo>,
    ) -> Self {
        Self {
            app_vp_verifying_info,
            app_dynamic_vp_verifying_info,
        }
    }

    pub fn build(
        app_vp_verifying_info: Box<dyn ValidityPredicateVerifyingInfo>,
        app_vp_verifying_info_dynamic: Vec<Box<dyn ValidityPredicateVerifyingInfo>>,
    ) -> Self {
        let app_vp_verifying_info = app_vp_verifying_info.get_verifying_info();

        let app_dynamic_vp_verifying_info = app_vp_verifying_info_dynamic
            .into_iter()
            .map(|verifying_info| verifying_info.get_verifying_info())
            .collect();

        Self {
            app_vp_verifying_info,
            app_dynamic_vp_verifying_info,
        }
    }

    pub fn verify(&self) -> Result<(), Error> {
        // Verify application vp proof
        self.app_vp_verifying_info.verify()?;

        // Verify application dynamic vp proofs
        for verify_info in self.app_dynamic_vp_verifying_info.iter() {
            verify_info.verify()?;
        }

        // TODO: Verify vp verifier proofs

        Ok(())
    }

    pub fn get_nullifiers(&self) -> Vec<[pallas::Base; NUM_NOTE]> {
        let mut nfs = vec![self.app_vp_verifying_info.get_nullifiers()];
        self.app_dynamic_vp_verifying_info
            .iter()
            .for_each(|vp_info| nfs.push(vp_info.get_nullifiers()));
        nfs
    }

    pub fn get_note_commitments(&self) -> Vec<[pallas::Base; NUM_NOTE]> {
        let mut cms = vec![self.app_vp_verifying_info.get_note_commitments()];
        self.app_dynamic_vp_verifying_info
            .iter()
            .for_each(|vp_info| cms.push(vp_info.get_note_commitments()));
        cms
    }
}

#[test]
fn test_transaction_creation() {
    use crate::{
        circuit::vp_examples::TrivialValidityPredicateCircuit,
        constant::TAIGA_COMMITMENT_TREE_DEPTH,
        merkle_tree::MerklePath,
        note::{Note, OutputNoteInfo, SpendNoteInfo},
        nullifier::{Nullifier, NullifierKeyCom},
        utils::poseidon_hash,
    };
    use ff::Field;
    use rand::rngs::OsRng;

    let mut rng = OsRng;

    // Create empty vp circuit without note info
    let trivial_vp_circuit = TrivialValidityPredicateCircuit::default();
    let trivail_vp_vk = trivial_vp_circuit.get_vp_vk();

    // Generate notes
    let spend_note_1 = {
        let app_data_static = pallas::Base::zero();
        // TODO: add real application dynamic vps and encode them to app_data_dynamic later.
        let app_dynamic_vp_vk = vec![trivail_vp_vk.clone(), trivail_vp_vk.clone()];
        // Encode the app_dynamic_vp_vk into app_data_dynamic
        // The encoding method is flexible and defined in the application vp.
        // Use poseidon hash to encode the two dynamic vps here
        let app_data_dynamic = poseidon_hash(
            app_dynamic_vp_vk[0].get_compressed(),
            app_dynamic_vp_vk[1].get_compressed(),
        );
        let app_vk = trivail_vp_vk.clone();
        let rho = Nullifier::new(pallas::Base::random(&mut rng));
        let value = 5000u64;
        let nk_com = NullifierKeyCom::rand(&mut rng);
        let rcm = pallas::Scalar::random(&mut rng);
        let psi = pallas::Base::random(&mut rng);
        let is_merkle_checked = true;
        Note::new(
            app_vk,
            app_data_static,
            app_data_dynamic,
            value,
            nk_com,
            rho,
            psi,
            rcm,
            is_merkle_checked,
        )
    };
    let output_note_1 = {
        let app_data_static = pallas::Base::zero();
        // TODO: add real application dynamic vps and encode them to app_data_dynamic later.
        // If the dynamic vp is not used, set app_data_dynamic pallas::Base::zero() by defualt.
        let app_data_dynamic = pallas::Base::zero();
        let rho = spend_note_1.get_nf().unwrap();
        let value = 5000u64;
        let nk_com = NullifierKeyCom::rand(&mut rng);
        let rcm = pallas::Scalar::random(&mut rng);
        let psi = pallas::Base::random(&mut rng);
        let is_merkle_checked = true;
        Note::new(
            trivail_vp_vk,
            app_data_static,
            app_data_dynamic,
            value,
            nk_com,
            rho,
            psi,
            rcm,
            is_merkle_checked,
        )
    };
    let spend_note_2 = spend_note_1.clone();
    let output_note_2 = output_note_1.clone();

    // Generate note info
    let merkle_path = MerklePath::dummy(&mut rng, TAIGA_COMMITMENT_TREE_DEPTH);
    // Create vp circuit and fulfill the note info
    let mut trivial_vp_circuit = TrivialValidityPredicateCircuit {
        owned_note_pub_id: spend_note_1.get_nf().unwrap().inner(),
        spend_notes: [spend_note_1.clone(), spend_note_2.clone()],
        output_notes: [output_note_1.clone(), output_note_2.clone()],
    };
<<<<<<< HEAD
    let spend_app_vp_proving_info_1 = Box::new(trivial_vp_circuit.clone());
    let trivial_app_logic_1: Box<dyn ValidityPredicateInfo> = Box::new(trivial_vp_circuit.clone());
    let trivial_app_logic_2 = Box::new(trivial_vp_circuit.clone());
    let trivial_app_vp_proving_info_dynamic = vec![trivial_app_logic_1, trivial_app_logic_2];
    let spend_note_info_1 = SpendNoteInfo::new(
        spend_note_1,
        merkle_path.clone(),
        spend_app_vp_proving_info_1,
        trivial_app_vp_proving_info_dynamic.clone(),
    );
    // The following notes use empty logic vps and use app_data_dynamic with pallas::Base::zero() by default.
    trivial_vp_circuit.owned_note_pub_id = spend_note_2.get_nf().unwrap().inner();
    let spend_app_vp_proving_info_2 = Box::new(trivial_vp_circuit.clone());
    let app_vp_proving_info_dynamic = vec![];
    let spend_note_info_2 = SpendNoteInfo::new(
        spend_note_2,
        merkle_path,
        spend_app_vp_proving_info_2,
        app_vp_proving_info_dynamic.clone(),
=======
    let app_vp_verifying_info = Box::new(trivial_vp_circuit.clone());
    let trivial_app_dynamic_vp_1: Box<dyn ValidityPredicateVerifyingInfo> =
        Box::new(trivial_vp_circuit.clone());
    let trivial_app_dynamic_vp_2 = Box::new(trivial_vp_circuit);
    let trivial_app_vp_verifying_info_dynamic =
        vec![trivial_app_dynamic_vp_1, trivial_app_dynamic_vp_2];
    let spend_note_info_1 = SpendNoteInfo::new(
        spend_note_1,
        merkle_path.clone(),
        app_vp_verifying_info.clone(),
        trivial_app_vp_verifying_info_dynamic.clone(),
    );
    // The following notes use empty dynamic vps and use app_data_dynamic with pallas::Base::zero() by default.
    let app_vp_verifying_info_dynamic = vec![];
    let spend_note_info_2 = SpendNoteInfo::new(
        spend_note_2,
        merkle_path,
        app_vp_verifying_info.clone(),
        app_vp_verifying_info_dynamic.clone(),
>>>>>>> 85d51642
    );

    trivial_vp_circuit.owned_note_pub_id = output_note_1.commitment().get_x();
    let output_app_vp_proving_info_1 = Box::new(trivial_vp_circuit.clone());
    let output_note_info_1 = OutputNoteInfo::new(
        output_note_1,
<<<<<<< HEAD
        output_app_vp_proving_info_1,
        app_vp_proving_info_dynamic.clone(),
=======
        app_vp_verifying_info.clone(),
        app_vp_verifying_info_dynamic.clone(),
>>>>>>> 85d51642
    );

    trivial_vp_circuit.owned_note_pub_id = output_note_2.commitment().get_x();
    let output_app_vp_proving_info_2 = Box::new(trivial_vp_circuit);
    let output_note_info_2 = OutputNoteInfo::new(
        output_note_2,
<<<<<<< HEAD
        output_app_vp_proving_info_2,
        app_vp_proving_info_dynamic,
=======
        app_vp_verifying_info,
        app_vp_verifying_info_dynamic,
>>>>>>> 85d51642
    );

    // Create partial tx
    let (ptx, rcv) = PartialTransaction::build(
        [spend_note_info_1, spend_note_info_2],
        [output_note_info_1, output_note_info_2],
        &mut rng,
    );

    // Create tx
    let mut tx = Transaction::build(vec![ptx], vec![rcv]);
    tx.binding_sign(rng);
    tx.execute().unwrap();
}<|MERGE_RESOLUTION|>--- conflicted
+++ resolved
@@ -340,7 +340,7 @@
         for (vp_info, action_nf) in self.spends.iter().zip(action_nfs.iter()) {
             // Check the app vp and the sub vps use the same owned_note_id in one note
             let owned_note_id = vp_info.app_vp_verifying_info.get_owned_note_pub_id();
-            for logic_vp_verifying_info in vp_info.app_logic_vp_verifying_info.iter() {
+            for logic_vp_verifying_info in vp_info.app_dynamic_vp_verifying_info.iter() {
                 if owned_note_id != logic_vp_verifying_info.get_owned_note_pub_id() {
                     return Err(TransactionError::InconsistentOwnedNotePubID);
                 }
@@ -370,7 +370,7 @@
         for (vp_info, action_cm) in self.outputs.iter().zip(action_cms.iter()) {
             // Check that the app vp and the sub vps use the same owned_note_id in one note
             let owned_note_id = vp_info.app_vp_verifying_info.get_owned_note_pub_id();
-            for logic_vp_verifying_info in vp_info.app_logic_vp_verifying_info.iter() {
+            for logic_vp_verifying_info in vp_info.app_dynamic_vp_verifying_info.iter() {
                 if owned_note_id != logic_vp_verifying_info.get_owned_note_pub_id() {
                     return Err(TransactionError::InconsistentOwnedNotePubID);
                 }
@@ -556,73 +556,42 @@
         spend_notes: [spend_note_1.clone(), spend_note_2.clone()],
         output_notes: [output_note_1.clone(), output_note_2.clone()],
     };
-<<<<<<< HEAD
-    let spend_app_vp_proving_info_1 = Box::new(trivial_vp_circuit.clone());
-    let trivial_app_logic_1: Box<dyn ValidityPredicateInfo> = Box::new(trivial_vp_circuit.clone());
+    let spend_app_vp_verifying_info_1 = Box::new(trivial_vp_circuit.clone());
+    let trivial_app_logic_1: Box<dyn ValidityPredicateVerifyingInfo> =
+        Box::new(trivial_vp_circuit.clone());
     let trivial_app_logic_2 = Box::new(trivial_vp_circuit.clone());
-    let trivial_app_vp_proving_info_dynamic = vec![trivial_app_logic_1, trivial_app_logic_2];
+    let trivial_app_vp_verifying_info_dynamic = vec![trivial_app_logic_1, trivial_app_logic_2];
     let spend_note_info_1 = SpendNoteInfo::new(
         spend_note_1,
         merkle_path.clone(),
-        spend_app_vp_proving_info_1,
-        trivial_app_vp_proving_info_dynamic.clone(),
+        spend_app_vp_verifying_info_1,
+        trivial_app_vp_verifying_info_dynamic.clone(),
     );
     // The following notes use empty logic vps and use app_data_dynamic with pallas::Base::zero() by default.
     trivial_vp_circuit.owned_note_pub_id = spend_note_2.get_nf().unwrap().inner();
-    let spend_app_vp_proving_info_2 = Box::new(trivial_vp_circuit.clone());
-    let app_vp_proving_info_dynamic = vec![];
-    let spend_note_info_2 = SpendNoteInfo::new(
-        spend_note_2,
-        merkle_path,
-        spend_app_vp_proving_info_2,
-        app_vp_proving_info_dynamic.clone(),
-=======
-    let app_vp_verifying_info = Box::new(trivial_vp_circuit.clone());
-    let trivial_app_dynamic_vp_1: Box<dyn ValidityPredicateVerifyingInfo> =
-        Box::new(trivial_vp_circuit.clone());
-    let trivial_app_dynamic_vp_2 = Box::new(trivial_vp_circuit);
-    let trivial_app_vp_verifying_info_dynamic =
-        vec![trivial_app_dynamic_vp_1, trivial_app_dynamic_vp_2];
-    let spend_note_info_1 = SpendNoteInfo::new(
-        spend_note_1,
-        merkle_path.clone(),
-        app_vp_verifying_info.clone(),
-        trivial_app_vp_verifying_info_dynamic.clone(),
-    );
-    // The following notes use empty dynamic vps and use app_data_dynamic with pallas::Base::zero() by default.
+    let spend_app_vp_verifying_info_2 = Box::new(trivial_vp_circuit.clone());
     let app_vp_verifying_info_dynamic = vec![];
     let spend_note_info_2 = SpendNoteInfo::new(
         spend_note_2,
         merkle_path,
-        app_vp_verifying_info.clone(),
+        spend_app_vp_verifying_info_2,
         app_vp_verifying_info_dynamic.clone(),
->>>>>>> 85d51642
     );
 
     trivial_vp_circuit.owned_note_pub_id = output_note_1.commitment().get_x();
-    let output_app_vp_proving_info_1 = Box::new(trivial_vp_circuit.clone());
+    let output_app_vp_verifying_info_1 = Box::new(trivial_vp_circuit.clone());
     let output_note_info_1 = OutputNoteInfo::new(
         output_note_1,
-<<<<<<< HEAD
-        output_app_vp_proving_info_1,
-        app_vp_proving_info_dynamic.clone(),
-=======
-        app_vp_verifying_info.clone(),
+        output_app_vp_verifying_info_1,
         app_vp_verifying_info_dynamic.clone(),
->>>>>>> 85d51642
     );
 
     trivial_vp_circuit.owned_note_pub_id = output_note_2.commitment().get_x();
-    let output_app_vp_proving_info_2 = Box::new(trivial_vp_circuit);
+    let output_app_vp_verifying_info_2 = Box::new(trivial_vp_circuit);
     let output_note_info_2 = OutputNoteInfo::new(
         output_note_2,
-<<<<<<< HEAD
-        output_app_vp_proving_info_2,
-        app_vp_proving_info_dynamic,
-=======
-        app_vp_verifying_info,
+        output_app_vp_verifying_info_2,
         app_vp_verifying_info_dynamic,
->>>>>>> 85d51642
     );
 
     // Create partial tx
