use crate::{
    circuit::{
        vp_circuit::ValidityPredicateVerifyingInfo,
        vp_examples::{TrivialValidityPredicateCircuit, TRIVIAL_VP_VK},
    },
    constant::{
        BASE_BITS_NUM, NOTE_COMMIT_DOMAIN, NUM_NOTE, POSEIDON_TO_CURVE_INPUT_LEN,
        TAIGA_COMMITMENT_TREE_DEPTH,
    },
    merkle_tree::{MerklePath, Node, LR},
    nullifier::{Nullifier, NullifierDerivingKey, NullifierKeyCom},
    utils::{extract_p, poseidon_hash, poseidon_to_curve},
};
use bitvec::{array::BitArray, order::Lsb0};
use core::iter;
use halo2_proofs::arithmetic::Field;
use pasta_curves::{
    group::{ff::PrimeFieldBits, Group, GroupEncoding},
    pallas,
};
use rand::{Rng, RngCore};

/// A commitment to a note.
#[derive(Copy, Debug, Clone)]
pub struct NoteCommitment(pallas::Point);

impl NoteCommitment {
    pub fn inner(&self) -> pallas::Point {
        self.0
    }

    pub fn get_x(&self) -> pallas::Base {
        extract_p(&self.0)
    }

    pub fn to_bytes(&self) -> [u8; 32] {
        self.0.to_bytes()
    }
}

impl Default for NoteCommitment {
    fn default() -> NoteCommitment {
        NoteCommitment(pallas::Point::generator())
    }
}

/// A note
<<<<<<< HEAD
// TODO: add copy when app_vk is changed to pallas::Base
#[derive(Debug, Clone, Default)]
=======
#[derive(Debug, Clone, Copy, Default)]
>>>>>>> 4fbeff23
pub struct Note {
    pub note_type: ValueBase,
    /// app_data_dynamic is the data defined in application vp and will NOT be used to derive value base
    /// sub-vps and any other data can be encoded to the app_data_dynamic
    pub app_data_dynamic: pallas::Base,
    /// value denotes the amount of the note.
    pub value: u64,
    /// the wrapped nullifier key.
    pub nk_com: NullifierKeyCom,
    /// old nullifier. Nonce which is a deterministically computed, unique nonce
    pub rho: Nullifier,
    /// computed from input_note_nf and rcm by using a PRF
    pub psi: pallas::Base,
    pub rcm: pallas::Scalar,
    /// If the is_merkle_checked flag is true, the merkle path authorization(membership) of input note will be checked in ActionProof.
    pub is_merkle_checked: bool,
}

/// The parameters in the ValueBase are used to derive note value base.
<<<<<<< HEAD
// TODO: add copy when app_vk is changed to pallas::Base
#[derive(Debug, Clone, Default)]
=======
#[derive(Debug, Clone, Copy, Default)]
>>>>>>> 4fbeff23
pub struct ValueBase {
    /// app_vk is the compressed verifying key of VP
    pub app_vk: pallas::Base,
    /// app_data_static is the encoded data that is defined in application vp
    pub app_data_static: pallas::Base,
}

#[derive(Clone)]
pub struct InputNoteProvingInfo {
    pub note: Note,
    pub auth_path: [(pallas::Base, LR); TAIGA_COMMITMENT_TREE_DEPTH],
    pub root: pallas::Base,
    app_vp_verifying_info: Box<dyn ValidityPredicateVerifyingInfo>,
    app_vp_verifying_info_dynamic: Vec<Box<dyn ValidityPredicateVerifyingInfo>>,
}

#[derive(Clone)]
pub struct OutputNoteProvingInfo {
    pub note: Note,
    app_vp_verifying_info: Box<dyn ValidityPredicateVerifyingInfo>,
    app_vp_verifying_info_dynamic: Vec<Box<dyn ValidityPredicateVerifyingInfo>>,
}

impl Note {
    #[allow(clippy::too_many_arguments)]
    pub fn new(
        app_vk: pallas::Base,
        app_data_static: pallas::Base,
        app_data_dynamic: pallas::Base,
        value: u64,
        nk_com: NullifierKeyCom,
        rho: Nullifier,
        psi: pallas::Base,
        rcm: pallas::Scalar,
        is_merkle_checked: bool,
    ) -> Self {
        let note_type = ValueBase::new(app_vk, app_data_static);
        Self {
            note_type,
            app_data_dynamic,
            value,
            nk_com,
            rho,
            psi,
            rcm,
            is_merkle_checked,
        }
    }

    pub fn dummy<R: RngCore>(mut rng: R) -> Self {
        let rho = Nullifier::new(pallas::Base::random(&mut rng));
        Self::dummy_from_rho(rng, rho)
    }

    pub fn dummy_from_rho<R: RngCore>(mut rng: R, rho: Nullifier) -> Self {
        let app_vk = pallas::Base::random(&mut rng);
        let app_data_static = pallas::Base::random(&mut rng);
        let note_type = ValueBase::new(app_vk, app_data_static);
        let app_data_dynamic = pallas::Base::zero();
        let value: u64 = rng.gen();
        let nk_com = NullifierKeyCom::rand(&mut rng);
        let rcm = pallas::Scalar::random(&mut rng);
        let psi = pallas::Base::random(&mut rng);
        Self {
            note_type,
            app_data_dynamic,
            value,
            nk_com,
            rho,
            psi,
            rcm,
            is_merkle_checked: true,
        }
    }

    pub fn dummy_zero_note<R: RngCore>(mut rng: R, rho: Nullifier) -> Self {
        let app_vk = TRIVIAL_VP_VK.clone();
        let app_data_static = pallas::Base::random(&mut rng);
        let note_type = ValueBase::new(app_vk, app_data_static);
        let app_data_dynamic = pallas::Base::zero();
        let nk_com = NullifierKeyCom::rand(&mut rng);
        let rcm = pallas::Scalar::random(&mut rng);
        let psi = pallas::Base::random(&mut rng);
        Self {
            note_type,
            app_data_dynamic,
            value: 0,
            nk_com,
            rho,
            psi,
            rcm,
            is_merkle_checked: false,
        }
    }

    // cm = SinsemillaCommit^rcm(address || app_vk || app_data_static || rho || psi || is_merkle_checked || value)
    pub fn commitment(&self) -> NoteCommitment {
        let address = self.get_address();
        let ret = NOTE_COMMIT_DOMAIN
            .commit(
                iter::empty()
                    .chain(address.to_le_bits().iter().by_vals().take(BASE_BITS_NUM))
                    .chain(
                        self.get_app_vk()
                            .to_le_bits()
                            .iter()
                            .by_vals()
                            .take(BASE_BITS_NUM),
                    )
                    .chain(
                        self.get_app_data_static()
                            .to_le_bits()
                            .iter()
                            .by_vals()
                            .take(BASE_BITS_NUM),
                    )
                    .chain(
                        self.rho
                            .inner()
                            .to_le_bits()
                            .iter()
                            .by_vals()
                            .take(BASE_BITS_NUM),
                    )
                    .chain(self.psi.to_le_bits().iter().by_vals().take(BASE_BITS_NUM))
                    .chain([self.is_merkle_checked])
                    .chain(
                        BitArray::<_, Lsb0>::new(self.value.to_le())
                            .iter()
                            .by_vals(),
                    ),
                &self.rcm,
            )
            .unwrap();
        NoteCommitment(ret)
    }

    pub fn get_nf(&self) -> Option<Nullifier> {
        match self.get_nk() {
            Some(nk) => {
                let cm = self.commitment();
                Some(Nullifier::derive_native(
                    &nk,
                    &self.rho.inner(),
                    &self.psi,
                    &cm,
                ))
            }
            None => None,
        }
    }

    pub fn get_address(&self) -> pallas::Base {
        poseidon_hash(self.app_data_dynamic, self.nk_com.get_nk_com())
    }

    pub fn get_nk(&self) -> Option<NullifierDerivingKey> {
        self.nk_com.get_nk()
    }

    pub fn get_value_base(&self) -> pallas::Point {
        self.note_type.derive_value_base()
    }

    pub fn get_app_vk(&self) -> pallas::Base {
        self.note_type.app_vk
    }

    pub fn get_app_data_static(&self) -> pallas::Base {
        self.note_type.app_data_static
    }
}

impl ValueBase {
    pub fn new(vk: pallas::Base, data: pallas::Base) -> Self {
        Self {
            app_vk: vk,
            app_data_static: data,
        }
    }

    pub fn derive_value_base(&self) -> pallas::Point {
        let inputs = [self.app_vk, self.app_data_static];
        poseidon_to_curve::<POSEIDON_TO_CURVE_INPUT_LEN>(&inputs)
    }
}

impl InputNoteProvingInfo {
    pub fn new(
        note: Note,
        merkle_path: MerklePath,
        app_vp_verifying_info: Box<dyn ValidityPredicateVerifyingInfo>,
        app_vp_verifying_info_dynamic: Vec<Box<dyn ValidityPredicateVerifyingInfo>>,
    ) -> Self {
        let cm_node = Node::new(note.commitment().get_x());
        let root = merkle_path.root(cm_node).inner();
        let auth_path: [(pallas::Base, LR); TAIGA_COMMITMENT_TREE_DEPTH] =
            merkle_path.get_path().try_into().unwrap();
        Self {
            note,
            auth_path,
            root,
            app_vp_verifying_info,
            app_vp_verifying_info_dynamic,
        }
    }

    pub fn get_app_vp_verifying_info(&self) -> Box<dyn ValidityPredicateVerifyingInfo> {
        self.app_vp_verifying_info.clone()
    }

    pub fn get_app_vp_verifying_info_dynamic(
        &self,
    ) -> Vec<Box<dyn ValidityPredicateVerifyingInfo>> {
        self.app_vp_verifying_info_dynamic.clone()
    }

    pub fn create_padding_note_proving_info(
        padding_note: Note,
        merkle_path: MerklePath,
        input_notes: [Note; NUM_NOTE],
        output_notes: [Note; NUM_NOTE],
    ) -> Self {
        let trivail_vp = Box::new(TrivialValidityPredicateCircuit {
            owned_note_pub_id: padding_note.get_nf().unwrap().inner(),
            input_notes,
            output_notes,
        });
        InputNoteProvingInfo::new(padding_note, merkle_path, trivail_vp, vec![])
    }
}

impl OutputNoteProvingInfo {
    pub fn new(
        note: Note,
        app_vp_verifying_info: Box<dyn ValidityPredicateVerifyingInfo>,
        app_vp_verifying_info_dynamic: Vec<Box<dyn ValidityPredicateVerifyingInfo>>,
    ) -> Self {
        Self {
            note,
            app_vp_verifying_info,
            app_vp_verifying_info_dynamic,
        }
    }

    // TODO: move it to test mod
    pub fn dummy<R: RngCore>(mut rng: R, nf: Nullifier) -> Self {
        let note = Note::dummy_from_rho(&mut rng, nf);
        let app_vp_verifying_info = Box::new(TrivialValidityPredicateCircuit::dummy(&mut rng));
        let app_vp_verifying_info_dynamic = vec![];
        Self {
            note,
            app_vp_verifying_info,
            app_vp_verifying_info_dynamic,
        }
    }

    pub fn get_app_vp_verifying_info(&self) -> Box<dyn ValidityPredicateVerifyingInfo> {
        self.app_vp_verifying_info.clone()
    }

    pub fn get_app_vp_verifying_info_dynamic(
        &self,
    ) -> Vec<Box<dyn ValidityPredicateVerifyingInfo>> {
        self.app_vp_verifying_info_dynamic.clone()
    }

    pub fn create_padding_note_proving_info(
        padding_note: Note,
        input_notes: [Note; NUM_NOTE],
        output_notes: [Note; NUM_NOTE],
    ) -> Self {
        let trivail_vp = Box::new(TrivialValidityPredicateCircuit {
            owned_note_pub_id: padding_note.commitment().get_x(),
            input_notes,
            output_notes,
        });
        OutputNoteProvingInfo::new(padding_note, trivail_vp, vec![])
    }
}<|MERGE_RESOLUTION|>--- conflicted
+++ resolved
@@ -45,12 +45,7 @@
 }
 
 /// A note
-<<<<<<< HEAD
-// TODO: add copy when app_vk is changed to pallas::Base
-#[derive(Debug, Clone, Default)]
-=======
 #[derive(Debug, Clone, Copy, Default)]
->>>>>>> 4fbeff23
 pub struct Note {
     pub note_type: ValueBase,
     /// app_data_dynamic is the data defined in application vp and will NOT be used to derive value base
@@ -70,12 +65,7 @@
 }
 
 /// The parameters in the ValueBase are used to derive note value base.
-<<<<<<< HEAD
-// TODO: add copy when app_vk is changed to pallas::Base
-#[derive(Debug, Clone, Default)]
-=======
 #[derive(Debug, Clone, Copy, Default)]
->>>>>>> 4fbeff23
 pub struct ValueBase {
     /// app_vk is the compressed verifying key of VP
     pub app_vk: pallas::Base,
