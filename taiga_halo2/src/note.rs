use crate::{
    circuit::{
        vp_circuit::ValidityPredicateVerifyingInfo,
        vp_examples::{TrivialValidityPredicateCircuit, COMPRESSED_TRIVIAL_VP_VK},
    },
    constant::{
<<<<<<< HEAD
        BASE_BITS_NUM, NOTE_COMMIT_DOMAIN, POSEIDON_TO_CURVE_INPUT_LEN, PRF_EXPAND_PERSONALIZATION,
        PRF_EXPAND_PSI, PRF_EXPAND_RCM, TAIGA_COMMITMENT_TREE_DEPTH,
=======
        BASE_BITS_NUM, NOTE_COMMIT_DOMAIN, NUM_NOTE, POSEIDON_TO_CURVE_INPUT_LEN,
        TAIGA_COMMITMENT_TREE_DEPTH,
>>>>>>> 17c4f7b3
    },
    merkle_tree::{MerklePath, Node, LR},
    nullifier::{Nullifier, NullifierDerivingKey, NullifierKeyCom},
    utils::{extract_p, poseidon_hash, poseidon_to_curve},
};
use bitvec::{array::BitArray, order::Lsb0};
use blake2b_simd::Params as Blake2bParams;
use core::iter;
use ff::FromUniformBytes;
use halo2_proofs::arithmetic::Field;
use pasta_curves::{
    group::{ff::PrimeFieldBits, Group, GroupEncoding},
    pallas,
};
use rand::{Rng, RngCore};

/// A commitment to a note.
#[derive(Copy, Debug, Clone)]
pub struct NoteCommitment(pallas::Point);

impl NoteCommitment {
    pub fn inner(&self) -> pallas::Point {
        self.0
    }

    pub fn get_x(&self) -> pallas::Base {
        extract_p(&self.0)
    }

    pub fn to_bytes(&self) -> [u8; 32] {
        self.0.to_bytes()
    }
}

impl Default for NoteCommitment {
    fn default() -> NoteCommitment {
        NoteCommitment(pallas::Point::generator())
    }
}

/// A note
#[derive(Debug, Clone, Copy, Default)]
pub struct Note {
    pub note_type: ValueBase,
    /// app_data_dynamic is the data defined in application vp and will NOT be used to derive value base
    /// sub-vps and any other data can be encoded to the app_data_dynamic
    pub app_data_dynamic: pallas::Base,
    /// value denotes the amount of the note.
    pub value: u64,
    /// the wrapped nullifier key.
    pub nk_com: NullifierKeyCom,
    /// old nullifier. Nonce which is a deterministically computed, unique nonce
    pub rho: Nullifier,
    /// psi is to derive the nullifier
    pub psi: pallas::Base,
    /// rcm is the trapdoor of the note commitment
    pub rcm: pallas::Scalar,
    /// If the is_merkle_checked flag is true, the merkle path authorization(membership) of input note will be checked in ActionProof.
    pub is_merkle_checked: bool,
}

/// The parameters in the ValueBase are used to derive note value base.
#[derive(Debug, Clone, Copy, Default)]
pub struct ValueBase {
    /// app_vk is the compressed verifying key of VP
    pub app_vk: pallas::Base,
    /// app_data_static is the encoded data that is defined in application vp
    pub app_data_static: pallas::Base,
}

#[derive(Copy, Clone, Debug, Default)]
pub struct RandomSeed([u8; 32]);

#[derive(Clone)]
pub struct InputNoteProvingInfo {
    pub note: Note,
    pub auth_path: [(pallas::Base, LR); TAIGA_COMMITMENT_TREE_DEPTH],
    pub root: pallas::Base,
    app_vp_verifying_info: Box<dyn ValidityPredicateVerifyingInfo>,
    app_vp_verifying_info_dynamic: Vec<Box<dyn ValidityPredicateVerifyingInfo>>,
}

#[derive(Clone)]
pub struct OutputNoteProvingInfo {
    pub note: Note,
    app_vp_verifying_info: Box<dyn ValidityPredicateVerifyingInfo>,
    app_vp_verifying_info_dynamic: Vec<Box<dyn ValidityPredicateVerifyingInfo>>,
}

impl Note {
    #[allow(clippy::too_many_arguments)]
    pub fn new(
        app_vk: pallas::Base,
        app_data_static: pallas::Base,
        app_data_dynamic: pallas::Base,
        value: u64,
        nk_com: NullifierKeyCom,
        rho: Nullifier,
        is_merkle_checked: bool,
        rseed: RandomSeed,
    ) -> Self {
        let note_type = ValueBase::new(app_vk, app_data_static);
        Self {
            note_type,
            app_data_dynamic,
            value,
            nk_com,
            is_merkle_checked,
            psi: rseed.get_psi(&rho),
            rcm: rseed.get_rcm(&rho),
            rho,
        }
    }

    pub fn dummy<R: RngCore>(mut rng: R) -> Self {
        let rho = Nullifier::new(pallas::Base::random(&mut rng));
        Self::dummy_from_rho(rng, rho)
    }

    pub fn dummy_from_rho<R: RngCore>(mut rng: R, rho: Nullifier) -> Self {
        let app_vk = pallas::Base::random(&mut rng);
        let app_data_static = pallas::Base::random(&mut rng);
        let note_type = ValueBase::new(app_vk, app_data_static);
        let app_data_dynamic = pallas::Base::zero();
        let value: u64 = rng.gen();
        let nk_com = NullifierKeyCom::rand(&mut rng);
        let rseed = RandomSeed::random(&mut rng);
        Self {
            note_type,
            app_data_dynamic,
            value,
            nk_com,
            is_merkle_checked: true,
            psi: rseed.get_psi(&rho),
            rcm: rseed.get_rcm(&rho),
            rho,
        }
    }

    pub fn dummy_zero_note<R: RngCore>(mut rng: R, rho: Nullifier) -> Self {
        let app_vk = *COMPRESSED_TRIVIAL_VP_VK;
        let app_data_static = pallas::Base::random(&mut rng);
        let note_type = ValueBase::new(app_vk, app_data_static);
        let app_data_dynamic = pallas::Base::zero();
        let nk_com = NullifierKeyCom::rand(&mut rng);
        let rcm = pallas::Scalar::random(&mut rng);
        let psi = pallas::Base::random(&mut rng);
        Self {
            note_type,
            app_data_dynamic,
            value: 0,
            nk_com,
            rho,
            psi,
            rcm,
            is_merkle_checked: false,
        }
    }

    // cm = SinsemillaCommit^rcm(address || app_vk || app_data_static || rho || psi || is_merkle_checked || value)
    pub fn commitment(&self) -> NoteCommitment {
        let address = self.get_address();
        let ret = NOTE_COMMIT_DOMAIN
            .commit(
                iter::empty()
                    .chain(address.to_le_bits().iter().by_vals().take(BASE_BITS_NUM))
                    .chain(
                        self.get_app_vk()
                            .to_le_bits()
                            .iter()
                            .by_vals()
                            .take(BASE_BITS_NUM),
                    )
                    .chain(
                        self.get_app_data_static()
                            .to_le_bits()
                            .iter()
                            .by_vals()
                            .take(BASE_BITS_NUM),
                    )
                    .chain(
                        self.rho
                            .inner()
                            .to_le_bits()
                            .iter()
                            .by_vals()
                            .take(BASE_BITS_NUM),
                    )
                    .chain(
                        self.get_psi()
                            .to_le_bits()
                            .iter()
                            .by_vals()
                            .take(BASE_BITS_NUM),
                    )
                    .chain([self.is_merkle_checked])
                    .chain(
                        BitArray::<_, Lsb0>::new(self.value.to_le())
                            .iter()
                            .by_vals(),
                    ),
                &self.get_rcm(),
            )
            .unwrap();
        NoteCommitment(ret)
    }

    pub fn get_nf(&self) -> Option<Nullifier> {
        match self.get_nk() {
            Some(nk) => {
                let cm = self.commitment();
                Some(Nullifier::derive_native(
                    &nk,
                    &self.rho.inner(),
                    &self.psi,
                    &cm,
                ))
            }
            None => None,
        }
    }

    pub fn get_address(&self) -> pallas::Base {
        poseidon_hash(self.app_data_dynamic, self.nk_com.get_nk_com())
    }

    pub fn get_nk(&self) -> Option<NullifierDerivingKey> {
        self.nk_com.get_nk()
    }

    pub fn get_value_base(&self) -> pallas::Point {
        self.note_type.derive_value_base()
    }

    pub fn get_app_vk(&self) -> pallas::Base {
        self.note_type.app_vk
    }

    pub fn get_app_data_static(&self) -> pallas::Base {
        self.note_type.app_data_static
    }

    pub fn get_psi(&self) -> pallas::Base {
        self.psi
    }

    pub fn get_rcm(&self) -> pallas::Scalar {
        self.rcm
    }
}

impl ValueBase {
    pub fn new(vk: pallas::Base, data: pallas::Base) -> Self {
        Self {
            app_vk: vk,
            app_data_static: data,
        }
    }

    pub fn derive_value_base(&self) -> pallas::Point {
        let inputs = [self.app_vk, self.app_data_static];
        poseidon_to_curve::<POSEIDON_TO_CURVE_INPUT_LEN>(&inputs)
    }
}

impl RandomSeed {
    pub fn random<R: RngCore>(mut rng: R) -> Self {
        let mut rseed = [0; 32];
        rng.fill_bytes(&mut rseed);
        Self(rseed)
    }

    pub fn from_bytes(rseed: [u8; 32]) -> Self {
        Self(rseed)
    }

    pub fn get_psi(&self, rho: &Nullifier) -> pallas::Base {
        let mut h = Blake2bParams::new()
            .hash_length(64)
            .personal(PRF_EXPAND_PERSONALIZATION)
            .to_state();
        h.update(&[PRF_EXPAND_PSI]);
        h.update(&self.0);
        h.update(&rho.to_bytes());
        let psi_bytes = *h.finalize().as_array();
        pallas::Base::from_uniform_bytes(&psi_bytes)
    }

    pub fn get_rcm(&self, rho: &Nullifier) -> pallas::Scalar {
        let mut h = Blake2bParams::new()
            .hash_length(64)
            .personal(PRF_EXPAND_PERSONALIZATION)
            .to_state();
        h.update(&[PRF_EXPAND_RCM]);
        h.update(&self.0);
        h.update(&rho.to_bytes());
        let rcm_bytes = *h.finalize().as_array();
        pallas::Scalar::from_uniform_bytes(&rcm_bytes)
    }
}

impl InputNoteProvingInfo {
    pub fn new(
        note: Note,
        merkle_path: MerklePath,
        app_vp_verifying_info: Box<dyn ValidityPredicateVerifyingInfo>,
        app_vp_verifying_info_dynamic: Vec<Box<dyn ValidityPredicateVerifyingInfo>>,
    ) -> Self {
        let cm_node = Node::new(note.commitment().get_x());
        let root = merkle_path.root(cm_node).inner();
        let auth_path: [(pallas::Base, LR); TAIGA_COMMITMENT_TREE_DEPTH] =
            merkle_path.get_path().try_into().unwrap();
        Self {
            note,
            auth_path,
            root,
            app_vp_verifying_info,
            app_vp_verifying_info_dynamic,
        }
    }

    pub fn get_app_vp_verifying_info(&self) -> Box<dyn ValidityPredicateVerifyingInfo> {
        self.app_vp_verifying_info.clone()
    }

    pub fn get_app_vp_verifying_info_dynamic(
        &self,
    ) -> Vec<Box<dyn ValidityPredicateVerifyingInfo>> {
        self.app_vp_verifying_info_dynamic.clone()
    }

    pub fn create_padding_note_proving_info(
        padding_note: Note,
        merkle_path: MerklePath,
        input_notes: [Note; NUM_NOTE],
        output_notes: [Note; NUM_NOTE],
    ) -> Self {
        let trivail_vp = Box::new(TrivialValidityPredicateCircuit {
            owned_note_pub_id: padding_note.get_nf().unwrap().inner(),
            input_notes,
            output_notes,
        });
        InputNoteProvingInfo::new(padding_note, merkle_path, trivail_vp, vec![])
    }
}

impl OutputNoteProvingInfo {
    pub fn new(
        note: Note,
        app_vp_verifying_info: Box<dyn ValidityPredicateVerifyingInfo>,
        app_vp_verifying_info_dynamic: Vec<Box<dyn ValidityPredicateVerifyingInfo>>,
    ) -> Self {
        Self {
            note,
            app_vp_verifying_info,
            app_vp_verifying_info_dynamic,
        }
    }

    // TODO: move it to test mod
    pub fn dummy<R: RngCore>(mut rng: R, nf: Nullifier) -> Self {
        let note = Note::dummy_from_rho(&mut rng, nf);
        let app_vp_verifying_info = Box::new(TrivialValidityPredicateCircuit::dummy(&mut rng));
        let app_vp_verifying_info_dynamic = vec![];
        Self {
            note,
            app_vp_verifying_info,
            app_vp_verifying_info_dynamic,
        }
    }

    pub fn get_app_vp_verifying_info(&self) -> Box<dyn ValidityPredicateVerifyingInfo> {
        self.app_vp_verifying_info.clone()
    }

    pub fn get_app_vp_verifying_info_dynamic(
        &self,
    ) -> Vec<Box<dyn ValidityPredicateVerifyingInfo>> {
        self.app_vp_verifying_info_dynamic.clone()
    }

    pub fn create_padding_note_proving_info(
        padding_note: Note,
        input_notes: [Note; NUM_NOTE],
        output_notes: [Note; NUM_NOTE],
    ) -> Self {
        let trivail_vp = Box::new(TrivialValidityPredicateCircuit {
            owned_note_pub_id: padding_note.commitment().get_x(),
            input_notes,
            output_notes,
        });
        OutputNoteProvingInfo::new(padding_note, trivail_vp, vec![])
    }
}<|MERGE_RESOLUTION|>--- conflicted
+++ resolved
@@ -4,13 +4,8 @@
         vp_examples::{TrivialValidityPredicateCircuit, COMPRESSED_TRIVIAL_VP_VK},
     },
     constant::{
-<<<<<<< HEAD
-        BASE_BITS_NUM, NOTE_COMMIT_DOMAIN, POSEIDON_TO_CURVE_INPUT_LEN, PRF_EXPAND_PERSONALIZATION,
-        PRF_EXPAND_PSI, PRF_EXPAND_RCM, TAIGA_COMMITMENT_TREE_DEPTH,
-=======
         BASE_BITS_NUM, NOTE_COMMIT_DOMAIN, NUM_NOTE, POSEIDON_TO_CURVE_INPUT_LEN,
-        TAIGA_COMMITMENT_TREE_DEPTH,
->>>>>>> 17c4f7b3
+        PRF_EXPAND_PERSONALIZATION, PRF_EXPAND_PSI, PRF_EXPAND_RCM, TAIGA_COMMITMENT_TREE_DEPTH,
     },
     merkle_tree::{MerklePath, Node, LR},
     nullifier::{Nullifier, NullifierDerivingKey, NullifierKeyCom},
