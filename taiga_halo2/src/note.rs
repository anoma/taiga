--- conflicted
+++ resolved
@@ -5,12 +5,8 @@
     },
     constant::{
         BASE_BITS_NUM, NOTE_COMMIT_DOMAIN, NUM_NOTE, POSEIDON_TO_CURVE_INPUT_LEN,
-<<<<<<< HEAD
         PRF_EXPAND_PERSONALIZATION, PRF_EXPAND_PSI, PRF_EXPAND_PUBLIC_INPUT_PADDING,
-        PRF_EXPAND_RCM, TAIGA_COMMITMENT_TREE_DEPTH,
-=======
-        PRF_EXPAND_PERSONALIZATION, PRF_EXPAND_PSI, PRF_EXPAND_RCM,
->>>>>>> 3715f46e
+        PRF_EXPAND_RCM,
     },
     merkle_tree::MerklePath,
     nullifier::{Nullifier, NullifierKeyContainer},
