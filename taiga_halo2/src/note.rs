--- conflicted
+++ resolved
@@ -133,11 +133,7 @@
         rho: Nullifier,
         is_merkle_checked: bool,
         psi: pallas::Base,
-<<<<<<< HEAD
-        rcm: pallas::Scalar,
-=======
         rcm: pallas::Base,
->>>>>>> ffc416da
     ) -> Self {
         let note_type = ValueBase::new(app_vk, app_data_static);
         Self {
@@ -152,10 +148,7 @@
         }
     }
 
-<<<<<<< HEAD
-=======
     // TODO: remove it when optimizing the tests
->>>>>>> ffc416da
     pub fn dummy<R: RngCore>(mut rng: R) -> Self {
         Self::dummy_input(&mut rng)
     }
@@ -379,7 +372,7 @@
             .ok_or_else(|| io::Error::new(io::ErrorKind::InvalidData, "psi not in field"))?;
         // Read rcm
         let rcm_bytes = <[u8; 32]>::deserialize(buf)?;
-        let rcm = Option::from(pallas::Scalar::from_repr(rcm_bytes))
+        let rcm = Option::from(pallas::Base::from_repr(rcm_bytes))
             .ok_or_else(|| io::Error::new(io::ErrorKind::InvalidData, "rcm not in field"))?;
         // Read is_merkle_checked
         let is_merkle_checked_byte = buf.read_u8()?;
@@ -557,12 +550,12 @@
         assert_eq!(input_note, de_note);
     }
 
-    // let output_note = Note::dummy_output(&mut rng, input_note.rho);
-    // {
-    //     // BorshSerialize
-    //     let borsh = input_note.try_to_vec().unwrap();
-    //     // BorshDeserialize
-    //     let de_note: Note = BorshDeserialize::deserialize(&mut borsh.as_ref()).unwrap();
-    //     assert_eq!(output_note, de_note);
-    // }
+    let output_note = Note::dummy_output(&mut rng, input_note.rho);
+    {
+        // BorshSerialize
+        let borsh = output_note.try_to_vec().unwrap();
+        // BorshDeserialize
+        let de_note: Note = BorshDeserialize::deserialize(&mut borsh.as_ref()).unwrap();
+        assert_eq!(output_note, de_note);
+    }
 }