--- conflicted
+++ resolved
@@ -28,13 +28,9 @@
         },
         note_circuit::NoteConfig,
         vp_circuit::{
-<<<<<<< HEAD
             BasicValidityPredicateVariables, OutputNoteVariables, VPVerifyingInfo,
             ValidityPredicateCircuit, ValidityPredicateConfig, ValidityPredicateInfo,
-=======
-            VPVerifyingInfo, ValidityPredicateCircuit, ValidityPredicateConfig,
-            ValidityPredicateInfo, ValidityPredicateVerifyingInfo,
->>>>>>> 85d51642
+            ValidityPredicateVerifyingInfo,
         },
     },
     constant::{NUM_NOTE, SETUP_PARAMS_MAP},
@@ -161,13 +157,8 @@
                     &puzzle_note.note_variables.value,
                     &puzzle_note.note_variables.app_vk,
                     sudoku_app_vk_in_dealer_intent_note,
-<<<<<<< HEAD
-                    &puzzle_note.note_variables.app_data,
-                    &encoded_puzzle_note_app_data,
-=======
-                    &puzzle_note.app_data_static,
+                    &puzzle_note.note_variables.app_data_static,
                     &encoded_puzzle_note_app_data_static,
->>>>>>> 85d51642
                     0,
                     &mut region,
                 )
@@ -189,33 +180,10 @@
     fn get_instances(&self) -> Vec<pallas::Base> {
         self.get_note_instances()
     }
-<<<<<<< HEAD
-
-    fn get_verifying_info(&self) -> VPVerifyingInfo {
-        let mut rng = OsRng;
-        let params = SETUP_PARAMS_MAP.get(&12).unwrap();
-        let vk = keygen_vk(params, self).expect("keygen_vk should not fail");
-        let pk = keygen_pk(params, vk.clone(), self).expect("keygen_pk should not fail");
-        let instance = self.get_instances();
-        let proof = Proof::create(&pk, params, self.clone(), &[&instance], &mut rng).unwrap();
-        VPVerifyingInfo {
-            vk,
-            proof,
-            instance,
-        }
-    }
-
-    fn get_vp_description(&self) -> ValidityPredicateVerifyingKey {
-        let params = SETUP_PARAMS_MAP.get(&12).unwrap();
-        let vk = keygen_vk(params, self).expect("keygen_vk should not fail");
-        ValidityPredicateVerifyingKey::from_vk(vk)
-    }
 
     fn get_owned_note_pub_id(&self) -> pallas::Base {
         self.owned_note_pub_id
     }
-=======
->>>>>>> 85d51642
 }
 
 impl ValidityPredicateCircuit for DealerIntentValidityPredicateCircuit {
@@ -236,30 +204,12 @@
             &basic_variables.get_output_note_cms(),
         )?;
 
-<<<<<<< HEAD
-        // search target note and output the app_data
-        let app_data = get_owned_note_variable(
+        // search target note and output the app_static_data
+        let app_data_static = get_owned_note_variable(
             config.get_owned_note_variable_config,
-            layouter.namespace(|| "get owned note app_data"),
+            layouter.namespace(|| "get owned note app_static_data"),
             &owned_note_pub_id,
-            &basic_variables.get_app_data_searchable_pairs(),
-=======
-        // publicize is_spend_note and check it outside of circuit.
-        layouter.constrain_instance(is_spend_note.cell(), config.instances, 2 * NUM_NOTE)?;
-
-        // search target note and output the app_data_static
-        let app_data_static = layouter.assign_region(
-            || "get target app_data_static",
-            |mut region| {
-                config.get_target_variable_config.assign_region(
-                    &is_spend_note,
-                    &spend_note_variables[0].app_data_static,
-                    &output_note_variables[0].app_data_static,
-                    0,
-                    &mut region,
-                )
-            },
->>>>>>> 85d51642
+            &basic_variables.get_app_data_static_searchable_pairs(),
         )?;
 
         // app_data_static = poseidon_hash(encoded_puzzle || sudoku_app_vk)
