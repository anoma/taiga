--- conflicted
+++ resolved
@@ -81,7 +81,6 @@
     let prover_name = name.to_string() + "-prover";
     c.bench_function(&prover_name, |b| {
         b.iter(|| {
-<<<<<<< HEAD
             Proof::create(
                 &pk,
                 &params,
@@ -89,9 +88,6 @@
                 &[public_inputs.inner()],
                 &mut rng,
             );
-=======
-            Proof::create(&pk, &params, vp_circuit.clone(), &[&instances], &mut rng).unwrap();
->>>>>>> 3715f46e
         })
     });
 
@@ -109,13 +105,9 @@
     let verifier_name = name.to_string() + "-verifier";
     c.bench_function(&verifier_name, |b| {
         b.iter(|| {
-<<<<<<< HEAD
             proof
                 .verify(pk.get_vk(), &params, &[public_inputs.inner()])
                 .is_ok();
-=======
-            assert!(proof.verify(pk.get_vk(), &params, &[&instances]).is_ok());
->>>>>>> 3715f46e
         })
     });
 }
