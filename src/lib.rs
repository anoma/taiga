// Temporary for annoying warning(unused implementation).
#![allow(dead_code)]
#![allow(clippy::type_complexity)]

pub mod action;
pub mod circuit;
<<<<<<< HEAD
pub mod constant;
=======
pub mod doc_examples;
>>>>>>> 15dda41d
pub mod el_gamal;
pub mod error;
pub mod merkle_tree;
pub mod note;
pub mod nullifier;
pub mod poseidon;
pub mod token;
pub mod transaction;
pub mod user;
pub mod utils;
pub mod vp_description;

// #[cfg(test)]
// pub mod tests;<|MERGE_RESOLUTION|>--- conflicted
+++ resolved
@@ -4,11 +4,8 @@
 
 pub mod action;
 pub mod circuit;
-<<<<<<< HEAD
 pub mod constant;
-=======
 pub mod doc_examples;
->>>>>>> 15dda41d
 pub mod el_gamal;
 pub mod error;
 pub mod merkle_tree;
