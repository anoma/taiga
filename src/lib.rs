// Temporary for annoying warning(unused implementation).
#![allow(dead_code)]
#![allow(clippy::type_complexity)]

<<<<<<< HEAD
use crate::poseidon::{
    POSEIDON_HASH_PARAM_BLS12_381_NEW_SCALAR_ARITY2, POSEIDON_HASH_PARAM_BLS12_381_NEW_SCALAR_ARITY4,
    WIDTH_3, WIDTH_5,
};
use ark_bls12_381_new::Fq as Fq381_new;
use ark_bls12_381_new::Fr as Fr381_new;
use ark_ec::twisted_edwards_extended::GroupAffine as TEGroupAffine;
use ark_ec::AffineCurve;
use ark_ff::*;
use ark_serialize::CanonicalSerialize;
use circuit::circuit_parameters::CircuitParameters;
use plonk_hashing::poseidon::poseidon::{NativeSpec, Poseidon};
use poseidon::POSEIDON_HASH_PARAM_BLS12_381_NEW_BASE_ARITY2;
use poseidon::POSEIDON_HASH_PARAM_BLS12_381_NEW_BASE_ARITY4;
use rs_merkle::{algorithms::Blake2s, Hasher, MerkleTree};

=======
>>>>>>> 29e92c56
pub mod action;
pub mod circuit;
pub mod el_gamal;
pub mod error;
pub mod merkle_tree;
pub mod note;
pub mod poseidon;
pub mod token;
// pub mod transaction;
pub mod nullifier;
pub mod user;
pub mod utils;
pub mod vp_description;

<<<<<<< HEAD
pub trait HashToField: PrimeField {
    fn hash2_to_field(x: Self, y: Self) -> Self;
    fn hash4_to_field(x: Self, y: Self, z: Self, t: Self) -> Self;
    fn hash_to_field(x: &[u8]) -> Self;
}

impl HashToField for Fr381_new {
    fn hash2_to_field(x: Self, y: Self) -> Self {
        let mut poseidon = Poseidon::<(), NativeSpec<Fr381_new, WIDTH_3>, WIDTH_3>::new(
            &mut (),
            &POSEIDON_HASH_PARAM_BLS12_381_NEW_SCALAR_ARITY2,
        );
        poseidon.input(x).unwrap();
        poseidon.input(y).unwrap();
        poseidon.output_hash(&mut ())
    }

    fn hash4_to_field(x: Self, y: Self, z: Self, t: Self) -> Self {
        let mut poseidon = Poseidon::<(), NativeSpec<Fr381_new, WIDTH_5>, WIDTH_5>::new(
            &mut (),
            &POSEIDON_HASH_PARAM_BLS12_381_NEW_SCALAR_ARITY4,
        );
        poseidon.input(x).unwrap();
        poseidon.input(y).unwrap();
        poseidon.input(z).unwrap();
        poseidon.input(t).unwrap();
        poseidon.output_hash(&mut ())
    }

    fn hash_to_field(x: &[u8]) -> Self {
        // DO NOT USE THIS FUNCTION
        println!("SECURITY WARNING!");
        Self::from_le_bytes_mod_order(&x[0..32])
    }
}

impl HashToField for Fq381_new {
    fn hash2_to_field(x: Self, y: Self) -> Self {
        let mut poseidon = Poseidon::<(), NativeSpec<Fq381_new, WIDTH_3>, WIDTH_3>::new(
            &mut (),
            &POSEIDON_HASH_PARAM_BLS12_381_NEW_BASE_ARITY2,
        );
        poseidon.input(x).unwrap();
        poseidon.input(y).unwrap();
        poseidon.output_hash(&mut ())
    }

    fn hash4_to_field(x: Self, y: Self, z: Self, t: Self) -> Self {
        let mut poseidon = Poseidon::<(), NativeSpec<Fq381_new, WIDTH_5>, WIDTH_5>::new(
            &mut (),
            &POSEIDON_HASH_PARAM_BLS12_381_NEW_BASE_ARITY4,
        );
        poseidon.input(x).unwrap();
        poseidon.input(y).unwrap();
        poseidon.input(z).unwrap();
        poseidon.input(t).unwrap();
        poseidon.output_hash(&mut ())
    }

    fn hash_to_field(x: &[u8]) -> Self {
        let h = Blake2s::hash(x);
        Self::from_le_bytes_mod_order(&h)
    }
}

/// Pseudorandom function
fn prf4<F: PrimeField + HashToField>(x: F, y: F, z: F, t: F) -> F {
    F::hash4_to_field(x, y, z, t)
}

/// Commitment
/// Binding and hiding
fn com<F: PrimeField + HashToField>(x: &Vec<F>, rand: F) -> F {
    if x.len() == 1 {
        F::hash2_to_field(x[0], rand)
    } else if x.len() == 2 {
        F::hash4_to_field(x[0], x[1], F::zero(), rand)
    } else if x.len() == 3 {
        F::hash4_to_field(x[0], x[1], x[2], rand)
    } else {
        // if this case occurs we need to think about the Poseidon parameters again!
        panic!();
    }
}

/// Collision-resistant hash
/// Only binding
// A really bad hash-to-curve
// TODO: the implementation is a bit weird: it does not really depends on CP and could be written with a curve as a parameter (`fn hash_to_curve<E:Curve>`).
fn crh<CP: CircuitParameters>(data: &Vec<CP::CurveScalarField>) -> TEGroupAffine<CP::InnerCurve> {
    // let scalar = <CP::InnerCurveScalarField>::hash_to_field(data);
    // TODO: data length is 2 for now but will be larger later
    assert_eq!(data.len(), 2);
    let _scalar = <CP::CurveScalarField>::hash2_to_field(data[0], data[1]);
    let scalar =
        CP::InnerCurveScalarField::from_le_bytes_mod_order(&_scalar.into_repr().to_bytes_le());
    TEGroupAffine::prime_subgroup_generator().mul(scalar).into()
}

fn serializable_to_vec<F: CanonicalSerialize>(elem: &F) -> Vec<u8> {
    let mut bytes_prep_send = vec![];
    elem.serialize_unchecked(&mut bytes_prep_send).unwrap();
    bytes_prep_send
}

fn is_in_tree(elem: &[u8], tree: &mut MerkleTree<Blake2s>) -> bool {
    if tree.leaves().is_none() {
        return false;
    }
    let h = Blake2s::hash(elem);
    tree.leaves().unwrap().contains(&h)
}

fn add_to_tree(elem: &[u8], tree: &mut MerkleTree<Blake2s>) {
    let h = Blake2s::hash(elem);
    tree.insert(h);
    tree.commit();
}

fn to_embedded_field<F1: PrimeField, F2: PrimeField>(x: &F1) -> F2 {
    // todo this embedding is probably not secure when we use bls12_381_new::BaseField \hookrightarrow bls12_381_new::ScalarField because of the different sizes.
    F2::from_le_bytes_mod_order(&x.into_repr().to_bytes_le())
}

=======
>>>>>>> 29e92c56
// #[cfg(test)]
// pub mod tests;<|MERGE_RESOLUTION|>--- conflicted
+++ resolved
@@ -2,25 +2,6 @@
 #![allow(dead_code)]
 #![allow(clippy::type_complexity)]
 
-<<<<<<< HEAD
-use crate::poseidon::{
-    POSEIDON_HASH_PARAM_BLS12_381_NEW_SCALAR_ARITY2, POSEIDON_HASH_PARAM_BLS12_381_NEW_SCALAR_ARITY4,
-    WIDTH_3, WIDTH_5,
-};
-use ark_bls12_381_new::Fq as Fq381_new;
-use ark_bls12_381_new::Fr as Fr381_new;
-use ark_ec::twisted_edwards_extended::GroupAffine as TEGroupAffine;
-use ark_ec::AffineCurve;
-use ark_ff::*;
-use ark_serialize::CanonicalSerialize;
-use circuit::circuit_parameters::CircuitParameters;
-use plonk_hashing::poseidon::poseidon::{NativeSpec, Poseidon};
-use poseidon::POSEIDON_HASH_PARAM_BLS12_381_NEW_BASE_ARITY2;
-use poseidon::POSEIDON_HASH_PARAM_BLS12_381_NEW_BASE_ARITY4;
-use rs_merkle::{algorithms::Blake2s, Hasher, MerkleTree};
-
-=======
->>>>>>> 29e92c56
 pub mod action;
 pub mod circuit;
 pub mod el_gamal;
@@ -35,132 +16,5 @@
 pub mod utils;
 pub mod vp_description;
 
-<<<<<<< HEAD
-pub trait HashToField: PrimeField {
-    fn hash2_to_field(x: Self, y: Self) -> Self;
-    fn hash4_to_field(x: Self, y: Self, z: Self, t: Self) -> Self;
-    fn hash_to_field(x: &[u8]) -> Self;
-}
-
-impl HashToField for Fr381_new {
-    fn hash2_to_field(x: Self, y: Self) -> Self {
-        let mut poseidon = Poseidon::<(), NativeSpec<Fr381_new, WIDTH_3>, WIDTH_3>::new(
-            &mut (),
-            &POSEIDON_HASH_PARAM_BLS12_381_NEW_SCALAR_ARITY2,
-        );
-        poseidon.input(x).unwrap();
-        poseidon.input(y).unwrap();
-        poseidon.output_hash(&mut ())
-    }
-
-    fn hash4_to_field(x: Self, y: Self, z: Self, t: Self) -> Self {
-        let mut poseidon = Poseidon::<(), NativeSpec<Fr381_new, WIDTH_5>, WIDTH_5>::new(
-            &mut (),
-            &POSEIDON_HASH_PARAM_BLS12_381_NEW_SCALAR_ARITY4,
-        );
-        poseidon.input(x).unwrap();
-        poseidon.input(y).unwrap();
-        poseidon.input(z).unwrap();
-        poseidon.input(t).unwrap();
-        poseidon.output_hash(&mut ())
-    }
-
-    fn hash_to_field(x: &[u8]) -> Self {
-        // DO NOT USE THIS FUNCTION
-        println!("SECURITY WARNING!");
-        Self::from_le_bytes_mod_order(&x[0..32])
-    }
-}
-
-impl HashToField for Fq381_new {
-    fn hash2_to_field(x: Self, y: Self) -> Self {
-        let mut poseidon = Poseidon::<(), NativeSpec<Fq381_new, WIDTH_3>, WIDTH_3>::new(
-            &mut (),
-            &POSEIDON_HASH_PARAM_BLS12_381_NEW_BASE_ARITY2,
-        );
-        poseidon.input(x).unwrap();
-        poseidon.input(y).unwrap();
-        poseidon.output_hash(&mut ())
-    }
-
-    fn hash4_to_field(x: Self, y: Self, z: Self, t: Self) -> Self {
-        let mut poseidon = Poseidon::<(), NativeSpec<Fq381_new, WIDTH_5>, WIDTH_5>::new(
-            &mut (),
-            &POSEIDON_HASH_PARAM_BLS12_381_NEW_BASE_ARITY4,
-        );
-        poseidon.input(x).unwrap();
-        poseidon.input(y).unwrap();
-        poseidon.input(z).unwrap();
-        poseidon.input(t).unwrap();
-        poseidon.output_hash(&mut ())
-    }
-
-    fn hash_to_field(x: &[u8]) -> Self {
-        let h = Blake2s::hash(x);
-        Self::from_le_bytes_mod_order(&h)
-    }
-}
-
-/// Pseudorandom function
-fn prf4<F: PrimeField + HashToField>(x: F, y: F, z: F, t: F) -> F {
-    F::hash4_to_field(x, y, z, t)
-}
-
-/// Commitment
-/// Binding and hiding
-fn com<F: PrimeField + HashToField>(x: &Vec<F>, rand: F) -> F {
-    if x.len() == 1 {
-        F::hash2_to_field(x[0], rand)
-    } else if x.len() == 2 {
-        F::hash4_to_field(x[0], x[1], F::zero(), rand)
-    } else if x.len() == 3 {
-        F::hash4_to_field(x[0], x[1], x[2], rand)
-    } else {
-        // if this case occurs we need to think about the Poseidon parameters again!
-        panic!();
-    }
-}
-
-/// Collision-resistant hash
-/// Only binding
-// A really bad hash-to-curve
-// TODO: the implementation is a bit weird: it does not really depends on CP and could be written with a curve as a parameter (`fn hash_to_curve<E:Curve>`).
-fn crh<CP: CircuitParameters>(data: &Vec<CP::CurveScalarField>) -> TEGroupAffine<CP::InnerCurve> {
-    // let scalar = <CP::InnerCurveScalarField>::hash_to_field(data);
-    // TODO: data length is 2 for now but will be larger later
-    assert_eq!(data.len(), 2);
-    let _scalar = <CP::CurveScalarField>::hash2_to_field(data[0], data[1]);
-    let scalar =
-        CP::InnerCurveScalarField::from_le_bytes_mod_order(&_scalar.into_repr().to_bytes_le());
-    TEGroupAffine::prime_subgroup_generator().mul(scalar).into()
-}
-
-fn serializable_to_vec<F: CanonicalSerialize>(elem: &F) -> Vec<u8> {
-    let mut bytes_prep_send = vec![];
-    elem.serialize_unchecked(&mut bytes_prep_send).unwrap();
-    bytes_prep_send
-}
-
-fn is_in_tree(elem: &[u8], tree: &mut MerkleTree<Blake2s>) -> bool {
-    if tree.leaves().is_none() {
-        return false;
-    }
-    let h = Blake2s::hash(elem);
-    tree.leaves().unwrap().contains(&h)
-}
-
-fn add_to_tree(elem: &[u8], tree: &mut MerkleTree<Blake2s>) {
-    let h = Blake2s::hash(elem);
-    tree.insert(h);
-    tree.commit();
-}
-
-fn to_embedded_field<F1: PrimeField, F2: PrimeField>(x: &F1) -> F2 {
-    // todo this embedding is probably not secure when we use bls12_381_new::BaseField \hookrightarrow bls12_381_new::ScalarField because of the different sizes.
-    F2::from_le_bytes_mod_order(&x.into_repr().to_bytes_le())
-}
-
-=======
->>>>>>> 29e92c56
 // #[cfg(test)]
 // pub mod tests;