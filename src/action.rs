--- conflicted
+++ resolved
@@ -1,14 +1,3 @@
-<<<<<<< HEAD
-use crate::circuit::gadgets::trivial::trivial_gadget;
-use crate::user::NullifierDerivingKey;
-use crate::{add_to_tree, circuit::circuit_parameters::CircuitParameters, crh};
-use ark_ff::One;
-use plonk_core::proof_system::Proof;
-use rand::prelude::ThreadRng;
-use rs_merkle::algorithms::Blake2s;
-use rs_merkle::{Hasher, MerkleProof, MerkleTree};
-
-=======
 use crate::circuit::action_circuit::ActionCircuit;
 use crate::circuit::circuit_parameters::CircuitParameters;
 use crate::error::TaigaError;
@@ -16,15 +5,14 @@
 use crate::note::{Note, NoteCommitment};
 use crate::nullifier::Nullifier;
 use crate::poseidon::FieldHasher;
-use crate::token::TokenAddress;
-use crate::user_address::{UserAddress, UserSendAddress};
+use crate::token::Token;
+use crate::user::{User, UserSendAddress};
 use crate::validity_predicate::MockHashVP;
 use ark_ff::UniformRand;
 use rand::RngCore;
 
 /// The action result used in transaction.
 #[derive(Copy, Debug, Clone)]
->>>>>>> fb3bf6aa
 pub struct Action<CP: CircuitParameters> {
     /// The root of merkle tree
     pub root: CP::CurveScalarField,
@@ -69,7 +57,7 @@
         rng: &mut impl RngCore,
     ) -> Result<(Action<CP>, ActionCircuit<CP>), TaigaError> {
         let spend_cm = self.spend.note.commitment()?;
-        let nk = self.spend.note.address.send_addr.get_nk().unwrap();
+        let nk = self.spend.note.user.send_addr.get_nk().unwrap();
         let nf = Nullifier::<CP>::derive_native(
             &nk,
             &self.spend.note.rho,
@@ -78,20 +66,20 @@
         );
 
         let addr_rcm = CP::CurveScalarField::rand(rng);
-        let address = UserAddress::<CP> {
+        let user = User::<CP> {
             send_addr: self.output.addr_send_closed,
             rcm: addr_rcm,
             recv_vp: self.output.addr_recv_vp,
         };
         let token_rcm = CP::CurveScalarField::rand(rng);
-        let token = TokenAddress::<CP> {
+        let token = Token::<CP> {
             rcm: token_rcm,
             token_vp: self.output.addr_token_vp,
         };
 
         let note_rcm = CP::CurveScalarField::rand(rng);
         let output_note = Note::new(
-            address,
+            user,
             token,
             self.output.value,
             nf,
