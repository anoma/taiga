use crate::circuit::action_circuit::ActionCircuit;
use crate::circuit::circuit_parameters::CircuitParameters;
use crate::error::TaigaError;
use crate::merkle_tree::{MerklePath, Node, TAIGA_COMMITMENT_TREE_DEPTH};
use crate::note::{Note, NoteCommitment};
use crate::nullifier::Nullifier;
use crate::poseidon::FieldHasher;
use crate::token::Token;
use crate::user::{User, UserSendAddress};
use crate::validity_predicate::MockHashVP;
use ark_ff::UniformRand;
use rand::RngCore;

/// The action result used in transaction.
#[derive(Copy, Debug, Clone)]
pub struct Action<CP: CircuitParameters> {
    /// The root of merkle tree
    pub root: CP::CurveScalarField,
    /// The nullifier of spend note.
    pub nf: Nullifier<CP>,
    /// The commitment of output.
    pub cm: NoteCommitment<CP>,
    // TODO: The EncryptedNote.
    // encrypted_note,
}

/// The information to build Action and ActionCircuit.
#[derive(Copy, Debug, Clone)]
pub struct ActionInfo<CP: CircuitParameters> {
    spend: SpendInfo<CP>,
    output: OutputInfo<CP>,
}

#[derive(Copy, Debug, Clone)]
pub struct SpendInfo<CP: CircuitParameters> {
    note: Note<CP>,
    auth_path: [(CP::CurveScalarField, bool); TAIGA_COMMITMENT_TREE_DEPTH],
    root: CP::CurveScalarField,
}

#[derive(Copy, Debug, Clone)]
pub struct OutputInfo<CP: CircuitParameters> {
    addr_send_closed: UserSendAddress<CP>,
    addr_recv_vp: MockHashVP<CP>,
    addr_token_vp: MockHashVP<CP>,
    value: u64,
    data: CP::CurveScalarField,
}

impl<CP: CircuitParameters> ActionInfo<CP> {
    pub fn new(spend: SpendInfo<CP>, output: OutputInfo<CP>) -> Self {
        Self { spend, output }
    }

    pub fn build(
        self,
        rng: &mut impl RngCore,
    ) -> Result<(Action<CP>, ActionCircuit<CP>), TaigaError> {
        let spend_cm = self.spend.note.commitment()?;
        let nk = self.spend.note.user.send_com.get_nk().unwrap();
        let nf = Nullifier::<CP>::derive_native(
            &nk,
            &self.spend.note.rho,
            &self.spend.note.psi,
            &spend_cm,
        );

<<<<<<< HEAD
        let addr_rcm = CP::CurveScalarField::rand(rng);
        let user = User::<CP> {
            send_addr: self.output.addr_send_closed,
            rcm: addr_rcm,
=======
        let address = User::<CP> {
            send_com: self.output.addr_send_closed,
>>>>>>> 6c8a009b
            recv_vp: self.output.addr_recv_vp,
        };
        let token = Token::<CP> {
            token_vp: self.output.addr_token_vp,
        };

        let note_rcm = CP::CurveScalarField::rand(rng);
        let output_note = Note::new(
            user,
            token,
            self.output.value,
            nf,
            self.output.data,
            note_rcm,
        );

        let output_cm = output_note.commitment()?;
        let action = Action::<CP> {
            nf,
            cm: output_cm,
            root: self.spend.root,
        };

        let action_circuit = ActionCircuit::<CP> {
            spend_note: self.spend.note,
            auth_path: self.spend.auth_path,
            output_note,
        };

        Ok((action, action_circuit))
    }
}

impl<CP: CircuitParameters> SpendInfo<CP> {
    pub fn new<BH>(
        note: Note<CP>,
        merkle_path: MerklePath<CP::CurveScalarField, BH>,
        hasher: &BH,
    ) -> Self
    where
        BH: FieldHasher<CP::CurveScalarField>,
    {
        let cm_node = Node::<CP::CurveScalarField, BH>::new(note.commitment().unwrap().inner());
        let root = merkle_path.root(cm_node, hasher).unwrap().inner();
        let auth_path: [(CP::CurveScalarField, bool); TAIGA_COMMITMENT_TREE_DEPTH] =
            merkle_path.get_path().as_slice().try_into().unwrap();
        Self {
            note,
            auth_path,
            root,
        }
    }
}

impl<CP: CircuitParameters> OutputInfo<CP> {
    pub fn new(
        addr_send_closed: UserSendAddress<CP>,
        addr_recv_vp: MockHashVP<CP>,
        addr_token_vp: MockHashVP<CP>,
        value: u64,
        data: CP::CurveScalarField,
    ) -> Self {
        Self {
            addr_send_closed,
            addr_recv_vp,
            addr_token_vp,
            value,
            data,
        }
    }

    pub fn dummy(rng: &mut impl RngCore) -> Self {
        use rand::Rng;
        let addr_send_closed = UserSendAddress::<CP>::from_closed(CP::CurveScalarField::rand(rng));
        let addr_recv_vp = MockHashVP::<CP>::dummy(rng);
        let addr_token_vp = MockHashVP::<CP>::dummy(rng);
        let value: u64 = rng.gen();
        let data = CP::CurveScalarField::rand(rng);
        Self {
            addr_send_closed,
            addr_recv_vp,
            addr_token_vp,
            value,
            data,
        }
    }
}<|MERGE_RESOLUTION|>--- conflicted
+++ resolved
@@ -65,15 +65,8 @@
             &spend_cm,
         );
 
-<<<<<<< HEAD
-        let addr_rcm = CP::CurveScalarField::rand(rng);
         let user = User::<CP> {
-            send_addr: self.output.addr_send_closed,
-            rcm: addr_rcm,
-=======
-        let address = User::<CP> {
             send_com: self.output.addr_send_closed,
->>>>>>> 6c8a009b
             recv_vp: self.output.addr_recv_vp,
         };
         let token = Token::<CP> {
