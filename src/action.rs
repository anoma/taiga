--- conflicted
+++ resolved
@@ -1,9 +1,5 @@
-<<<<<<< HEAD
 use crate::circuit::gadgets::gadget::trivial_gadget;
-use crate::{circuit::circuit_parameters::CircuitParameters, hash_to_curve, prf};
-=======
 use crate::{circuit::circuit_parameters::CircuitParameters, crh, prf};
->>>>>>> 112e2958
 use ark_ec::ProjectiveCurve;
 use ark_serialize::CanonicalSerialize;
 use plonk_core::proof_system::Proof;
@@ -235,10 +231,6 @@
 //
 // this is not the circuit implementation but what should be hard-coded in the Action Circuit.
 //
-<<<<<<< HEAD
-=======
-// use crate::circuit::validity_predicate::{recv_gadget, send_gadget, token_gadget};
->>>>>>> 112e2958
 use crate::el_gamal::{Ciphertext, DecryptionKey};
 use crate::note::Note;
 use crate::serializable_to_vec;
@@ -333,12 +325,8 @@
         receiver.rcm_addr,
         output_note.owner_address,
     );
-<<<<<<< HEAD
-    // Address VP integrity for output note: `address_com_vp = Com(Com_p(desc_vp_addr_recv), rcm_address_com_vp)`
-=======
 
     // Address VP integrity for output note: `address_com_vp = Com(Com_q(desc_vp_addr_recv), rcm_address_com_vp)`
->>>>>>> 112e2958
     let (cm_recv_bob, rand_bob) = receiver.get_recv_vp().fresh_commitment(rng);
     Action::<CP>::check_vp_integrity(cm_recv_bob, rand_bob, receiver.get_send_vp().pack());
     // Commitment integrity(output note only): `cm = NoteCom(note, rcm_note)`
