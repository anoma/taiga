<<<<<<< HEAD
use ark_ff::{UniformRand, Zero};
use ark_poly::univariate::DensePolynomial;
use ark_poly_commit::PolynomialCommitment;
use merlin::Transcript;
use plonk_core::{
    constraint_system::StandardComposer,
    prelude::Proof,
    proof_system::{pi::PublicInputs, Blinding, Prover, Verifier, VerifierKey},
};
use rand::prelude::ThreadRng;
use std::marker::PhantomData;

use crate::{
    circuit::circuit_parameters::CircuitParameters, serializable_to_vec, to_embedded_field,
    HashToField,
};

pub struct ValidityPredicate<CP: CircuitParameters + ?Sized> {
    pub desc_vp: VerifierKey<CP::CurveScalarField, CP::CurvePC>, //preprocessed VP
    pub public_input: PublicInputs<CP::CurveScalarField>,
    pub blind_rand: Blinding<CP::CurveScalarField>, //blinding randomness
    pub proof: Proof<CP::CurveScalarField, CP::CurvePC>,
    pub verifier: Verifier<CP::CurveScalarField, CP::InnerCurve, CP::CurvePC>,
    pub ck: <CP::CurvePC as PolynomialCommitment<
        CP::CurveScalarField,
        DensePolynomial<CP::CurveScalarField>,
    >>::CommitterKey,
    pub vk: <CP::CurvePC as PolynomialCommitment<
        CP::CurveScalarField,
        DensePolynomial<CP::CurveScalarField>,
    >>::VerifierKey,
    pub rcm_com: CP::CurveScalarField,
    pub com_vp: CP::CurveScalarField,
}

impl<CP: CircuitParameters> ValidityPredicate<CP> {
    pub fn precompute_prover(
        setup: &<<CP as CircuitParameters>::CurvePC as PolynomialCommitment<
            CP::CurveScalarField,
            DensePolynomial<CP::CurveScalarField>,
        >>::UniversalParams,
        gadget: fn(
            &mut StandardComposer<CP::CurveScalarField, CP::InnerCurve>,
            private_inputs: &[CP::CurveScalarField],
            public_inputs: &[CP::CurveScalarField],
        ),
        private_inputs: &[CP::CurveScalarField],
        public_inputs: &[CP::CurveScalarField],
    ) -> (
        Prover<CP::CurveScalarField, CP::InnerCurve, CP::CurvePC>,
        <CP::CurvePC as PolynomialCommitment<
            CP::CurveScalarField,
            DensePolynomial<CP::CurveScalarField>,
        >>::CommitterKey,
        <CP::CurvePC as PolynomialCommitment<
            CP::CurveScalarField,
            DensePolynomial<CP::CurveScalarField>,
        >>::VerifierKey,
        PublicInputs<CP::CurveScalarField>,
        VerifierKey<CP::CurveScalarField, CP::CurvePC>,
    ) {
        // Create a `Prover`
        // Set the circuit using `gadget`
        // Output `prover`, `vk`, `public_input`, and `desc_vp`.

        let mut prover = Prover::<CP::CurveScalarField, CP::InnerCurve, CP::CurvePC>::new(b"demo");
        prover.key_transcript(b"key", b"additional seed information");
        gadget(prover.mut_cs(), private_inputs, public_inputs);
        let circuit_size = prover.circuit_bound().next_power_of_two();
        let (ck, vk) = CP::CurvePC::trim(setup, circuit_size, 0, None).unwrap();
        let desc_vp = prover
            .mut_cs()
            .preprocess_verifier(&ck, &mut Transcript::new(b""), PhantomData::<CP::CurvePC>)
            .unwrap();
        prover.cs.public_inputs.update_size(circuit_size);
        let pub_inp = prover.mut_cs().get_pi().clone();

        (prover, ck, vk, pub_inp, desc_vp)
    }

    pub fn precompute_verifier(
        gadget: fn(
            &mut StandardComposer<CP::CurveScalarField, CP::InnerCurve>,
            private_inputs: &[CP::CurveScalarField],
            public_inputs: &[CP::CurveScalarField],
        ),
        private_inputs: &[CP::CurveScalarField],
        public_inputs: &[CP::CurveScalarField],
    ) -> Verifier<CP::CurveScalarField, CP::InnerCurve, CP::CurvePC> {
        let mut verifier: Verifier<CP::CurveScalarField, CP::InnerCurve, CP::CurvePC> =
            Verifier::new(b"demo");
        verifier.key_transcript(b"key", b"additional seed information");
        gadget(verifier.mut_cs(), private_inputs, public_inputs);
        verifier
    }

    pub fn preprocess(
        prover: &mut Prover<CP::CurveScalarField, CP::InnerCurve, CP::CurvePC>,
        verifier: &mut Verifier<CP::CurveScalarField, CP::InnerCurve, CP::CurvePC>,
        ck: &<CP::CurvePC as PolynomialCommitment<
            CP::CurveScalarField,
            DensePolynomial<CP::CurveScalarField>,
        >>::CommitterKey,
    ) {
        prover.preprocess(ck).unwrap();
        verifier.preprocess(ck).unwrap();
    }

    pub fn blinded_preprocess(
        prover: &mut Prover<CP::CurveScalarField, CP::InnerCurve, CP::CurvePC>,
        verifier: &mut Verifier<CP::CurveScalarField, CP::InnerCurve, CP::CurvePC>,
        ck: &<CP::CurvePC as PolynomialCommitment<
            CP::CurveScalarField,
            DensePolynomial<CP::CurveScalarField>,
        >>::CommitterKey,
        rng: &mut ThreadRng,
    ) -> plonk_core::proof_system::Blinding<CP::CurveScalarField> {
        // Random F elements for blinding the circuit
        let blinding = plonk_core::proof_system::Blinding::<CP::CurveScalarField>::rand(rng);
        prover.preprocess_with_blinding(ck, &blinding).unwrap();
        verifier.preprocess_with_blinding(ck, &blinding).unwrap();
        blinding
    }

    pub fn new(
        setup: &<<CP as CircuitParameters>::CurvePC as PolynomialCommitment<
            CP::CurveScalarField,
            DensePolynomial<CP::CurveScalarField>,
        >>::UniversalParams,
        gadget: fn(
            &mut StandardComposer<CP::CurveScalarField, CP::InnerCurve>,
            &[CP::CurveScalarField],
            &[CP::CurveScalarField],
        ),
        private_inputs: &[CP::CurveScalarField],
        public_inputs: &[CP::CurveScalarField],
        blind: bool,
        rng: &mut ThreadRng,
    ) -> Self {
        // Given a gadget corresponding to a circuit, create all the computations for PBC related to the VP

        // Prover desc_vp
        let (mut prover, ck, vk, public_input, desc_vp) =
            Self::precompute_prover(setup, gadget, private_inputs, public_inputs);
        let mut verifier = Self::precompute_verifier(gadget, private_inputs, public_inputs);
        // (blinding or not) preprocessing
        let blinding_values = if blind {
            Self::blinded_preprocess(&mut prover, &mut verifier, &ck, rng)
        } else {
            Self::preprocess(&mut prover, &mut verifier, &ck);
            plonk_core::proof_system::Blinding::<CP::CurveScalarField>::default()
        };

        // proof
        let proof = prover.prove(&ck).unwrap();

        let rcm_com = CP::CurveScalarField::rand(rng);
        // cannot use `pack()` because it is implemented for a validity predicate and we only have `desc_vp`.
        let h_desc_vp = CP::CurveBaseField::hash_to_field(&serializable_to_vec(&desc_vp));
        let com_vp = CP::com_r(
            &vec![to_embedded_field::<CP::CurveBaseField, CP::CurveScalarField>(&h_desc_vp)],
            rcm_com,
        );

        Self {
            desc_vp,
            public_input,
            blind_rand: blinding_values,
            proof,
            verifier,
            ck,
            vk,
            rcm_com,
            com_vp,
=======
pub const NUM_NOTE: usize = 4;
use crate::circuit::circuit_parameters::CircuitParameters;
use crate::circuit::integrity::{
    input_note_constraint, output_note_constraint, ValidityPredicateInputNoteVariables,
    ValidityPredicateOuputNoteVariables,
};
use crate::note::Note;
use plonk_core::{circuit::Circuit, constraint_system::StandardComposer, prelude::Error};

pub trait ValidityPredicate<CP: CircuitParameters>:
    Circuit<CP::CurveScalarField, CP::InnerCurve>
{
    // Default implementation, used in gadgets function in Circuit trait.
    fn gadget_vp(
        &mut self,
        composer: &mut StandardComposer<CP::CurveScalarField, CP::InnerCurve>,
    ) -> Result<(), Error> {
        let (input_note_variables, output_note_variables) = self.basic_constraints(composer)?;
        self.custom_constraints(composer, &input_note_variables, &output_note_variables)
    }

    // Default implementation, constrains the notes integrity and outputs variables of notes.
    fn basic_constraints(
        &self,
        composer: &mut StandardComposer<CP::CurveScalarField, CP::InnerCurve>,
    ) -> Result<
        (
            Vec<ValidityPredicateInputNoteVariables>,
            Vec<ValidityPredicateOuputNoteVariables>,
        ),
        Error,
    > {
        let input_notes = self.get_input_notes();
        let output_notes = self.get_output_notes();
        let mut input_note_variables = vec![];
        let mut output_note_variables = vec![];
        for i in 0..NUM_NOTE {
            let input_note_var = input_note_constraint(&input_notes[i], composer)?;
            let output_note_var =
                output_note_constraint(&output_notes[i], &input_note_var.nf, composer)?;
            input_note_variables.push(input_note_var);
            output_note_variables.push(output_note_var);
>>>>>>> 1f758c50
        }
        Ok((input_note_variables, output_note_variables))
    }

<<<<<<< HEAD
    pub fn pack(&self) -> CP::CurveBaseField {
        // bits representing desc_vp
        CP::CurveBaseField::hash_to_field(&serializable_to_vec(&self.desc_vp))
    }

    pub fn commitment(&self, rand: CP::CurveScalarField) -> CP::CurveScalarField {
        // computes a commitment C = com_r(com_q(desc_vp, 0), rand)
        CP::com_r(
            &vec![to_embedded_field::<CP::CurveBaseField, CP::CurveScalarField>(&self.pack())],
            rand,
        )
    }

    pub fn binding_commitment(&self) -> CP::CurveScalarField {
        // computes a commitment without randomness
        self.commitment(CP::CurveScalarField::zero())
    }

    pub fn fresh_commitment(
        &self,
        rng: &mut ThreadRng,
    ) -> (CP::CurveScalarField, CP::CurveScalarField) {
        // computes a fresh commitment C = com_r(com_q(desc_vp, 0), rand) and return (C, rand)
        let rand = CP::CurveScalarField::rand(rng);
        (self.commitment(rand), rand)
    }

    pub fn verify(&self) {
        let p_i = self.public_input.clone();
        // p_i.update_size(circuit_size);
        self.verifier.verify(&self.proof, &self.vk, &p_i).unwrap();
    }
}

// pub trait Inputs {
//     fn get_inputs(&self) -> u32;
// }

// impl Inputs for CircuitParameters {
//     fn get_inputs(&self) -> u32 { 12 }
// }

#[test]
fn test_vp_creation() {
    use crate::circuit::circuit_parameters::PairingCircuitParameters as CP;
    use crate::circuit::gadgets::field_addition::field_addition_gadget;

    type F = <CP as CircuitParameters>::CurveScalarField;
    type InnerC = <CP as CircuitParameters>::InnerCurve;
    type PC = <CP as CircuitParameters>::CurvePC;

    let rng = &mut rand::thread_rng();
    let setup = PC::setup(1 << 4, None, rng).unwrap();

    let a = F::from(2u64);
    let b = F::from(1u64);
    let c = F::from(3u64);

    let vp = ValidityPredicate::<CP>::new(
        &setup,
        field_addition_gadget::<CP>,
        &[a, b],
        &[c],
        true,
        rng,
    );
    vp.verify();
=======
    // VP designer should implement the following functions.
    fn get_input_notes(&self) -> &[Note<CP>; NUM_NOTE];
    fn get_output_notes(&self) -> &[Note<CP>; NUM_NOTE];
    fn custom_constraints(
        &self,
        composer: &mut StandardComposer<CP::CurveScalarField, CP::InnerCurve>,
        input_note_variables: &[ValidityPredicateInputNoteVariables],
        output_note_variables: &[ValidityPredicateOuputNoteVariables],
    ) -> Result<(), Error>;
>>>>>>> 1f758c50
}<|MERGE_RESOLUTION|>--- conflicted
+++ resolved
@@ -1,179 +1,3 @@
-<<<<<<< HEAD
-use ark_ff::{UniformRand, Zero};
-use ark_poly::univariate::DensePolynomial;
-use ark_poly_commit::PolynomialCommitment;
-use merlin::Transcript;
-use plonk_core::{
-    constraint_system::StandardComposer,
-    prelude::Proof,
-    proof_system::{pi::PublicInputs, Blinding, Prover, Verifier, VerifierKey},
-};
-use rand::prelude::ThreadRng;
-use std::marker::PhantomData;
-
-use crate::{
-    circuit::circuit_parameters::CircuitParameters, serializable_to_vec, to_embedded_field,
-    HashToField,
-};
-
-pub struct ValidityPredicate<CP: CircuitParameters + ?Sized> {
-    pub desc_vp: VerifierKey<CP::CurveScalarField, CP::CurvePC>, //preprocessed VP
-    pub public_input: PublicInputs<CP::CurveScalarField>,
-    pub blind_rand: Blinding<CP::CurveScalarField>, //blinding randomness
-    pub proof: Proof<CP::CurveScalarField, CP::CurvePC>,
-    pub verifier: Verifier<CP::CurveScalarField, CP::InnerCurve, CP::CurvePC>,
-    pub ck: <CP::CurvePC as PolynomialCommitment<
-        CP::CurveScalarField,
-        DensePolynomial<CP::CurveScalarField>,
-    >>::CommitterKey,
-    pub vk: <CP::CurvePC as PolynomialCommitment<
-        CP::CurveScalarField,
-        DensePolynomial<CP::CurveScalarField>,
-    >>::VerifierKey,
-    pub rcm_com: CP::CurveScalarField,
-    pub com_vp: CP::CurveScalarField,
-}
-
-impl<CP: CircuitParameters> ValidityPredicate<CP> {
-    pub fn precompute_prover(
-        setup: &<<CP as CircuitParameters>::CurvePC as PolynomialCommitment<
-            CP::CurveScalarField,
-            DensePolynomial<CP::CurveScalarField>,
-        >>::UniversalParams,
-        gadget: fn(
-            &mut StandardComposer<CP::CurveScalarField, CP::InnerCurve>,
-            private_inputs: &[CP::CurveScalarField],
-            public_inputs: &[CP::CurveScalarField],
-        ),
-        private_inputs: &[CP::CurveScalarField],
-        public_inputs: &[CP::CurveScalarField],
-    ) -> (
-        Prover<CP::CurveScalarField, CP::InnerCurve, CP::CurvePC>,
-        <CP::CurvePC as PolynomialCommitment<
-            CP::CurveScalarField,
-            DensePolynomial<CP::CurveScalarField>,
-        >>::CommitterKey,
-        <CP::CurvePC as PolynomialCommitment<
-            CP::CurveScalarField,
-            DensePolynomial<CP::CurveScalarField>,
-        >>::VerifierKey,
-        PublicInputs<CP::CurveScalarField>,
-        VerifierKey<CP::CurveScalarField, CP::CurvePC>,
-    ) {
-        // Create a `Prover`
-        // Set the circuit using `gadget`
-        // Output `prover`, `vk`, `public_input`, and `desc_vp`.
-
-        let mut prover = Prover::<CP::CurveScalarField, CP::InnerCurve, CP::CurvePC>::new(b"demo");
-        prover.key_transcript(b"key", b"additional seed information");
-        gadget(prover.mut_cs(), private_inputs, public_inputs);
-        let circuit_size = prover.circuit_bound().next_power_of_two();
-        let (ck, vk) = CP::CurvePC::trim(setup, circuit_size, 0, None).unwrap();
-        let desc_vp = prover
-            .mut_cs()
-            .preprocess_verifier(&ck, &mut Transcript::new(b""), PhantomData::<CP::CurvePC>)
-            .unwrap();
-        prover.cs.public_inputs.update_size(circuit_size);
-        let pub_inp = prover.mut_cs().get_pi().clone();
-
-        (prover, ck, vk, pub_inp, desc_vp)
-    }
-
-    pub fn precompute_verifier(
-        gadget: fn(
-            &mut StandardComposer<CP::CurveScalarField, CP::InnerCurve>,
-            private_inputs: &[CP::CurveScalarField],
-            public_inputs: &[CP::CurveScalarField],
-        ),
-        private_inputs: &[CP::CurveScalarField],
-        public_inputs: &[CP::CurveScalarField],
-    ) -> Verifier<CP::CurveScalarField, CP::InnerCurve, CP::CurvePC> {
-        let mut verifier: Verifier<CP::CurveScalarField, CP::InnerCurve, CP::CurvePC> =
-            Verifier::new(b"demo");
-        verifier.key_transcript(b"key", b"additional seed information");
-        gadget(verifier.mut_cs(), private_inputs, public_inputs);
-        verifier
-    }
-
-    pub fn preprocess(
-        prover: &mut Prover<CP::CurveScalarField, CP::InnerCurve, CP::CurvePC>,
-        verifier: &mut Verifier<CP::CurveScalarField, CP::InnerCurve, CP::CurvePC>,
-        ck: &<CP::CurvePC as PolynomialCommitment<
-            CP::CurveScalarField,
-            DensePolynomial<CP::CurveScalarField>,
-        >>::CommitterKey,
-    ) {
-        prover.preprocess(ck).unwrap();
-        verifier.preprocess(ck).unwrap();
-    }
-
-    pub fn blinded_preprocess(
-        prover: &mut Prover<CP::CurveScalarField, CP::InnerCurve, CP::CurvePC>,
-        verifier: &mut Verifier<CP::CurveScalarField, CP::InnerCurve, CP::CurvePC>,
-        ck: &<CP::CurvePC as PolynomialCommitment<
-            CP::CurveScalarField,
-            DensePolynomial<CP::CurveScalarField>,
-        >>::CommitterKey,
-        rng: &mut ThreadRng,
-    ) -> plonk_core::proof_system::Blinding<CP::CurveScalarField> {
-        // Random F elements for blinding the circuit
-        let blinding = plonk_core::proof_system::Blinding::<CP::CurveScalarField>::rand(rng);
-        prover.preprocess_with_blinding(ck, &blinding).unwrap();
-        verifier.preprocess_with_blinding(ck, &blinding).unwrap();
-        blinding
-    }
-
-    pub fn new(
-        setup: &<<CP as CircuitParameters>::CurvePC as PolynomialCommitment<
-            CP::CurveScalarField,
-            DensePolynomial<CP::CurveScalarField>,
-        >>::UniversalParams,
-        gadget: fn(
-            &mut StandardComposer<CP::CurveScalarField, CP::InnerCurve>,
-            &[CP::CurveScalarField],
-            &[CP::CurveScalarField],
-        ),
-        private_inputs: &[CP::CurveScalarField],
-        public_inputs: &[CP::CurveScalarField],
-        blind: bool,
-        rng: &mut ThreadRng,
-    ) -> Self {
-        // Given a gadget corresponding to a circuit, create all the computations for PBC related to the VP
-
-        // Prover desc_vp
-        let (mut prover, ck, vk, public_input, desc_vp) =
-            Self::precompute_prover(setup, gadget, private_inputs, public_inputs);
-        let mut verifier = Self::precompute_verifier(gadget, private_inputs, public_inputs);
-        // (blinding or not) preprocessing
-        let blinding_values = if blind {
-            Self::blinded_preprocess(&mut prover, &mut verifier, &ck, rng)
-        } else {
-            Self::preprocess(&mut prover, &mut verifier, &ck);
-            plonk_core::proof_system::Blinding::<CP::CurveScalarField>::default()
-        };
-
-        // proof
-        let proof = prover.prove(&ck).unwrap();
-
-        let rcm_com = CP::CurveScalarField::rand(rng);
-        // cannot use `pack()` because it is implemented for a validity predicate and we only have `desc_vp`.
-        let h_desc_vp = CP::CurveBaseField::hash_to_field(&serializable_to_vec(&desc_vp));
-        let com_vp = CP::com_r(
-            &vec![to_embedded_field::<CP::CurveBaseField, CP::CurveScalarField>(&h_desc_vp)],
-            rcm_com,
-        );
-
-        Self {
-            desc_vp,
-            public_input,
-            blind_rand: blinding_values,
-            proof,
-            verifier,
-            ck,
-            vk,
-            rcm_com,
-            com_vp,
-=======
 pub const NUM_NOTE: usize = 4;
 use crate::circuit::circuit_parameters::CircuitParameters;
 use crate::circuit::integrity::{
@@ -216,80 +40,10 @@
                 output_note_constraint(&output_notes[i], &input_note_var.nf, composer)?;
             input_note_variables.push(input_note_var);
             output_note_variables.push(output_note_var);
->>>>>>> 1f758c50
         }
         Ok((input_note_variables, output_note_variables))
     }
 
-<<<<<<< HEAD
-    pub fn pack(&self) -> CP::CurveBaseField {
-        // bits representing desc_vp
-        CP::CurveBaseField::hash_to_field(&serializable_to_vec(&self.desc_vp))
-    }
-
-    pub fn commitment(&self, rand: CP::CurveScalarField) -> CP::CurveScalarField {
-        // computes a commitment C = com_r(com_q(desc_vp, 0), rand)
-        CP::com_r(
-            &vec![to_embedded_field::<CP::CurveBaseField, CP::CurveScalarField>(&self.pack())],
-            rand,
-        )
-    }
-
-    pub fn binding_commitment(&self) -> CP::CurveScalarField {
-        // computes a commitment without randomness
-        self.commitment(CP::CurveScalarField::zero())
-    }
-
-    pub fn fresh_commitment(
-        &self,
-        rng: &mut ThreadRng,
-    ) -> (CP::CurveScalarField, CP::CurveScalarField) {
-        // computes a fresh commitment C = com_r(com_q(desc_vp, 0), rand) and return (C, rand)
-        let rand = CP::CurveScalarField::rand(rng);
-        (self.commitment(rand), rand)
-    }
-
-    pub fn verify(&self) {
-        let p_i = self.public_input.clone();
-        // p_i.update_size(circuit_size);
-        self.verifier.verify(&self.proof, &self.vk, &p_i).unwrap();
-    }
-}
-
-// pub trait Inputs {
-//     fn get_inputs(&self) -> u32;
-// }
-
-// impl Inputs for CircuitParameters {
-//     fn get_inputs(&self) -> u32 { 12 }
-// }
-
-#[test]
-fn test_vp_creation() {
-    use crate::circuit::circuit_parameters::PairingCircuitParameters as CP;
-    use crate::circuit::gadgets::field_addition::field_addition_gadget;
-
-    type F = <CP as CircuitParameters>::CurveScalarField;
-    type InnerC = <CP as CircuitParameters>::InnerCurve;
-    type PC = <CP as CircuitParameters>::CurvePC;
-
-    let rng = &mut rand::thread_rng();
-    let setup = PC::setup(1 << 4, None, rng).unwrap();
-
-    let a = F::from(2u64);
-    let b = F::from(1u64);
-    let c = F::from(3u64);
-
-    let vp = ValidityPredicate::<CP>::new(
-        &setup,
-        field_addition_gadget::<CP>,
-        &[a, b],
-        &[c],
-        true,
-        rng,
-    );
-    vp.verify();
-=======
     // VP designer should implement the following functions.
     fn get_input_notes(&self) -> &[Note<CP>; NUM_NOTE];
     fn get_output_notes(&self) -> &[Note<CP>; NUM_NOTE];
@@ -299,5 +53,4 @@
         input_note_variables: &[ValidityPredicateInputNoteVariables],
         output_note_variables: &[ValidityPredicateOuputNoteVariables],
     ) -> Result<(), Error>;
->>>>>>> 1f758c50
 }