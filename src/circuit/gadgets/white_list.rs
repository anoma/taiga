--- conflicted
+++ resolved
@@ -58,10 +58,7 @@
     use crate::poseidon::FieldHasher;
     use crate::token::Token;
     use crate::user::User;
-<<<<<<< HEAD
     use ark_std::test_rng;
-=======
->>>>>>> b0e7054b
     use ark_std::UniformRand;
     use plonk_core::constraint_system::StandardComposer;
     use plonk_hashing::poseidon::constants::PoseidonConstants;
@@ -72,9 +69,6 @@
     type P = <CP as CircuitParameters>::InnerCurve;
 
     pub fn dummy_note(user: User<CP>) -> Note<CP> {
-        type F = <CP as CircuitParameters>::CurveScalarField;
-
-<<<<<<< HEAD
         let mut rng = test_rng();
         let token = Token::<CP>::new(&mut rng);
         let rho = Nullifier::new(F::rand(&mut rng));
@@ -82,42 +76,6 @@
         let data = F::rand(&mut rng);
         let rcm = F::rand(&mut rng);
         Note::new(user, token, value, rho, data, rcm)
-=======
-    // white list addresses and mk root associated
-    let mut rng = rand::thread_rng();
-    let white_list: Vec<User<CP>> = (0..4).map(|_| User::<CP>::new(&mut rng)).collect();
-    // user addresses
-    let white_list_f: Vec<F> = white_list.iter().map(|v| v.address().unwrap()).collect();
-
-    let mk_root = MerkleTreeLeafs::<F, PoseidonConstants<F>>::new(white_list_f.to_vec())
-        .root(&poseidon_hash_param_bls12_377_scalar_arity2);
-
-    // a note owned by one of the white list user
-    let token = Token::<CP>::new(&mut rng);
-    let rho = Nullifier::new(F::rand(&mut rng));
-    let value = 12u64;
-    let data = F::rand(&mut rng);
-    let rcm = F::rand(&mut rng);
-    let note = Note::new(white_list[1], token, value, rho, data, rcm);
-
-    // I wanted to use hash_two but I was not able...
-    let hash_2_3 = PoseidonConstants::generate::<WIDTH_3>()
-        .native_hash_two(&white_list_f[2], &white_list_f[3])
-        .unwrap();
-
-    let auth_path = &[
-        (Node::<F, PoseidonConstants<_>>::new(white_list_f[0]), true),
-        (Node::<F, PoseidonConstants<_>>::new(hash_2_3), false),
-    ];
-
-    let merkle_path = MerklePath::from_path(auth_path.to_vec());
-
-    // wrap the private input as slice of F elements
-    let mut private_inputs: Vec<F> = vec![note.user.address().unwrap()];
-    for (x, y) in merkle_path.get_path() {
-        private_inputs.push(x);
-        private_inputs.push(F::from(y));
->>>>>>> b0e7054b
     }
 
     #[test]
