--- conflicted
+++ resolved
@@ -79,16 +79,7 @@
 
     let mut composer = StandardComposer::<F, <CP as CircuitParameters>::InnerCurve>::new();
 
-<<<<<<< HEAD
-    // wrap the private input as slice of F elements
-    let mut private_inputs: Vec<F> = vec![note.user.address().unwrap()];
-    for (x, y) in merkle_path.get_path() {
-        private_inputs.push(x);
-        private_inputs.push(F::from(y));
-    }
-=======
     let owner_var = composer.add_input(note.address.opaque_native().unwrap());
->>>>>>> cd69a68a
 
     let root_var =
         white_list_gadget::<F, P, PoseidonConstants<F>, CP>(&mut composer, owner_var, &merkle_path);
