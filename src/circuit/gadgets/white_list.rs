use crate::circuit::circuit_parameters::CircuitParameters;
use crate::merkle_tree::MerklePath;
use crate::merkle_tree::Node;
use crate::poseidon::WIDTH_3;
use ark_ec::TEModelParameters;
use ark_ff::PrimeField;
use plonk_core::constraint_system::Variable;
use plonk_core::prelude::StandardComposer;
use plonk_hashing::poseidon::constants::PoseidonConstants;

use super::hash::BinaryHasherGadget;
use super::merkle_tree::merkle_tree_gadget;

pub fn white_list_gadget<
    F: PrimeField,
    P: TEModelParameters<BaseField = F>,
    BHG: BinaryHasherGadget<F, P>,
    CP: CircuitParameters<CurveScalarField = F, InnerCurve = P>,
>(
    composer: &mut StandardComposer<F, P>,
<<<<<<< HEAD
    private_note: Note<CP>,
    private_white_list_merkle_tree_path: MerklePath<F, PoseidonConstants<F>>,
    private_white_list_addresses: Vec<F>,
    public_note_commitment: TEGroupAffine<P>,
) {
    // opening of the note_commitment
    let crh_point = bad_hash_to_curve_gadget::<F, P>(
        composer,
        &vec![
            private_note.owner_address,
            private_note.token_address,
            F::from(private_note.value),
            F::from(private_note.data),
        ],
    );
    composer.assert_equal_public_point(crh_point, public_note_commitment);
=======
    private_inputs: &[F],
    _public_inputs: &[F],
) -> Variable {
    // TODO prove note ownership

    // wrap private inputs in the format of the proof
    let owner_variable = composer.add_input(private_inputs[0]);
    let mut v: Vec<(Node<F, PoseidonConstants<F>>, bool)> = vec![];
    let mut i = 1;
    while i < 5 {
        v.push((
            Node::<F, PoseidonConstants<_>>::new(private_inputs[i]),
            !private_inputs[i + 1].is_zero(),
        ));
        i += 2;
    }
    let merkle_path = MerklePath::from_path(v);
>>>>>>> 66eb963e

    // merkle tree gadget for white list membership
    let poseidon_hash_param_bls12_377_scalar_arity2 = PoseidonConstants::generate::<WIDTH_3>();
    merkle_tree_gadget::<F, P, PoseidonConstants<F>>(
        composer,
        &owner_variable,
        &merkle_path.get_path(),
        &poseidon_hash_param_bls12_377_scalar_arity2,
    )
    .unwrap()
}

#[test]
fn test_white_list_gadget() {
    use crate::circuit::circuit_parameters::{CircuitParameters, PairingCircuitParameters as CP};
    use crate::merkle_tree::MerkleTreeLeafs;
    use crate::merkle_tree::Node;
    use crate::note::Note;
    use crate::poseidon::BinaryHasher;
    use ark_std::UniformRand;
    use plonk_core::constraint_system::StandardComposer;
    use plonk_hashing::poseidon::constants::PoseidonConstants;

    type F = <CP as CircuitParameters>::CurveScalarField;
    type P = <CP as CircuitParameters>::InnerCurve;

    let poseidon_hash_param_bls12_377_scalar_arity2 = PoseidonConstants::generate::<WIDTH_3>();

    // white list addresses and mk root associated
    let mut rng = rand::thread_rng();
    let white_list = (0..4).map(|_| F::rand(&mut rng)).collect::<Vec<F>>();
    let mk_root = MerkleTreeLeafs::<F, PoseidonConstants<F>>::new(white_list.to_vec())
        .root(&poseidon_hash_param_bls12_377_scalar_arity2);

    // a note owned by one of the white list user
    let note = Note::<CP>::new(
        white_list[1],
        F::rand(&mut rng),
        12,
        <CP as CircuitParameters>::CurveScalarField::rand(&mut rng),
        <CP as CircuitParameters>::CurveScalarField::rand(&mut rng),
        &mut rng,
    );

    // I wanted to use hash_two but I was not able...
    let hash_2_3 = PoseidonConstants::generate::<WIDTH_3>()
        .native_hash_two(&white_list[2], &white_list[3])
        .unwrap();

    let auth_path = &[
        (Node::<F, PoseidonConstants<_>>::new(white_list[0]), true),
        (Node::<F, PoseidonConstants<_>>::new(hash_2_3), false),
    ];

    let merkle_path = MerklePath::from_path(auth_path.to_vec());

    // wrap the private input as slice of F elements
    let mut private_inputs: Vec<F> = vec![note.owner_address];
    for (x, y) in merkle_path.get_path() {
        private_inputs.push(x);
        private_inputs.push(F::from(y));
    }

    let mut composer = StandardComposer::<F, <CP as CircuitParameters>::InnerCurve>::new();
    let root_var =
        white_list_gadget::<F, P, PoseidonConstants<F>, CP>(&mut composer, &private_inputs, &[]);

    let expected_var = composer.add_input(mk_root.inner());
    composer.assert_equal(expected_var, root_var);

    composer.check_circuit_satisfied();
}<|MERGE_RESOLUTION|>--- conflicted
+++ resolved
@@ -18,24 +18,6 @@
     CP: CircuitParameters<CurveScalarField = F, InnerCurve = P>,
 >(
     composer: &mut StandardComposer<F, P>,
-<<<<<<< HEAD
-    private_note: Note<CP>,
-    private_white_list_merkle_tree_path: MerklePath<F, PoseidonConstants<F>>,
-    private_white_list_addresses: Vec<F>,
-    public_note_commitment: TEGroupAffine<P>,
-) {
-    // opening of the note_commitment
-    let crh_point = bad_hash_to_curve_gadget::<F, P>(
-        composer,
-        &vec![
-            private_note.owner_address,
-            private_note.token_address,
-            F::from(private_note.value),
-            F::from(private_note.data),
-        ],
-    );
-    composer.assert_equal_public_point(crh_point, public_note_commitment);
-=======
     private_inputs: &[F],
     _public_inputs: &[F],
 ) -> Variable {
@@ -53,7 +35,6 @@
         i += 2;
     }
     let merkle_path = MerklePath::from_path(v);
->>>>>>> 66eb963e
 
     // merkle tree gadget for white list membership
     let poseidon_hash_param_bls12_377_scalar_arity2 = PoseidonConstants::generate::<WIDTH_3>();
