use crate::com;
use crate::HashToField;
use ark_ec::{
    //short_weierstrass_jacobian::GroupAffine as SWGroupAffine,
    SWModelParameters,
    TEModelParameters,
};
use ark_ff::PrimeField;
use plonk_core::commitment::{HomomorphicCommitment, KZG10};

<<<<<<< HEAD
use ark_bls12_377::Fq;
use ark_ec::{
    short_weierstrass_jacobian::GroupAffine as SWGroupAffine,
    twisted_edwards_extended::GroupAffine as TEGroupAffine,
};
use ark_ff::{field_new, BigInteger, One};
use std::ops::Neg;

use super::validity_predicate::ValidityPredicate;

pub trait CircuitParameters {
=======
pub trait CircuitParameters: Copy {
>>>>>>> 1f758c50
    //               Inner Curve     Curve    Outer Curve
    // Scalar Field                    Fr         Fq
    //   Base Field      Fr            Fq

    // Curve
    type CurveScalarField: PrimeField + HashToField;
    type CurveBaseField: PrimeField + HashToField;
    type Curve: TEModelParameters<
        ScalarField = Self::CurveScalarField,
        BaseField = Self::CurveBaseField,
    >;
    // Inner curve
    type InnerCurveScalarField: PrimeField;
    type InnerCurve: TEModelParameters<
        ScalarField = Self::InnerCurveScalarField,
        BaseField = Self::CurveScalarField,
    >;
    // Outer curve
    type OuterCurveBaseField: PrimeField;
    type OuterCurve: SWModelParameters<
        ScalarField = Self::CurveBaseField,
        BaseField = Self::OuterCurveBaseField,
    >;

    type CurvePC: HomomorphicCommitment<Self::CurveScalarField>;
    type OuterCurvePC: HomomorphicCommitment<Self::CurveBaseField>;

    // F_q is the scalar field of *Curve*
    fn com_r(
        x: &Vec<Self::CurveScalarField>,
        rand: Self::CurveScalarField,
    ) -> Self::CurveScalarField {
        com(x, rand)
    }

    // F_p is the base field of *Curve*
    fn com_q(x: &Vec<Self::CurveBaseField>, rand: Self::CurveBaseField) -> Self::CurveBaseField {
        com(x, rand)
    }

    fn get_inputs(
        vp: &ValidityPredicate<Self>,
    ) -> (Vec<Self::CurveBaseField>, Vec<Self::CurveBaseField>);
}

// // We decided to continue with KZG for now.
// pub struct DLCircuitParameters {}

// impl CircuitParameters for DLCircuitParameters {
//     type CurveScalarField = ark_vesta::Fr;
//     type CurveBaseField = ark_vesta::Fq;
//     type Curve = ark_vesta::VestaParameters;
//     type InnerCurveScalarField = ark_pallas::Fr;
//     type InnerCurve = ark_pallas::PallasParameters;
//     type OuterCurveBaseField = ark_pallas::Fq;
//     type OuterCurve = ark_pallas::PallasParameters;
//     type CurvePC = IPA<SWGroupAffine<Self::Curve>, blake2::Blake2b>;
//     type OuterCurvePC = IPA<SWGroupAffine<Self::OuterCurve>, blake2::Blake2b>;
// }

#[derive(Copy, Debug, Clone)]
pub struct PairingCircuitParameters {}

impl CircuitParameters for PairingCircuitParameters {
    type CurveScalarField = ark_bls12_377::Fr;
    type CurveBaseField = ark_bls12_377::Fq;
    type Curve = ark_bls12_377::g1::Parameters;
    type InnerCurveScalarField = ark_ed_on_bls12_377::Fr;
    type InnerCurve = ark_ed_on_bls12_377::EdwardsParameters;
    type OuterCurveBaseField = ark_bw6_761::Fq;
    type OuterCurve = ark_bw6_761::g1::Parameters;
    type CurvePC = KZG10<ark_bls12_377::Bls12_377>;
    type OuterCurvePC = KZG10<ark_bw6_761::BW6_761>;

    fn get_inputs(
        vp: &ValidityPredicate<Self>,
    ) -> (Vec<Self::CurveBaseField>, Vec<Self::CurveBaseField>) {
        // warning! Works only for bls12_377
        fn ws_to_te(
            p: SWGroupAffine<ark_bls12_377::g1::Parameters>,
        ) -> TEGroupAffine<ark_bls12_377::g1::Parameters> {
            // values available in https://github.com/arkworks-rs/curves/blob/master/bls12_377/src/curves/g1.rs
            let x = p.x;
            let y = p.y;
            let alpha = -Fq::one();
            let s = field_new!(Fq, "10189023633222963290707194929886294091415157242906428298294512798502806398782149227503530278436336312243746741931");
            let sqrt_te1a = field_new!(Fq, "23560188534917577818843641916571445935985386319233886518929971599490231428764380923487987729215299304184915158756");
            let x_te = (x - alpha) * sqrt_te1a / y;
            let y_te = (s * (x - alpha) - Fq::one()) / (s * (x - alpha) + Fq::one());
            TEGroupAffine::<ark_bls12_377::g1::Parameters>::new(x_te, y_te)
        }

        let unblinded_qs = vec![
            (ws_to_te(vp.desc_vp.arithmetic.q_m.0), vp.blind_rand.q_m),
            (ws_to_te(vp.desc_vp.arithmetic.q_l.0), vp.blind_rand.q_l),
            (ws_to_te(vp.desc_vp.arithmetic.q_r.0), vp.blind_rand.q_r),
            (ws_to_te(vp.desc_vp.arithmetic.q_o.0), vp.blind_rand.q_o),
            (ws_to_te(vp.desc_vp.arithmetic.q_4.0), vp.blind_rand.q_4),
            (ws_to_te(vp.desc_vp.arithmetic.q_c.0), vp.blind_rand.q_c),
        ];

        // [b * Z_H + q] ?= b *[Z_H] + [q]
        let n = vp.ck.powers_of_g.len();
        let com_g_n = vp.ck.powers_of_g[n - 1];
        let com_g_0 = vp.ck.powers_of_g[0];
        let com_z_h = ws_to_te(com_g_n + com_g_0.neg());
        let public_inputs: Vec<Self::CurveBaseField> = vec![com_z_h.x, com_z_h.y];

        let mut private_inputs: Vec<Self::CurveBaseField> = vec![];
        for (q, b) in unblinded_qs {
            private_inputs.push(q.x);
            private_inputs.push(q.y);
            private_inputs.push(Self::CurveBaseField::from_le_bytes_mod_order(
                &b.into_repr().to_bytes_le(),
            ));
        }
        (private_inputs, public_inputs)
    }
}<|MERGE_RESOLUTION|>--- conflicted
+++ resolved
@@ -8,7 +8,6 @@
 use ark_ff::PrimeField;
 use plonk_core::commitment::{HomomorphicCommitment, KZG10};
 
-<<<<<<< HEAD
 use ark_bls12_377::Fq;
 use ark_ec::{
     short_weierstrass_jacobian::GroupAffine as SWGroupAffine,
@@ -19,10 +18,7 @@
 
 use super::validity_predicate::ValidityPredicate;
 
-pub trait CircuitParameters {
-=======
 pub trait CircuitParameters: Copy {
->>>>>>> 1f758c50
     //               Inner Curve     Curve    Outer Curve
     // Scalar Field                    Fr         Fq
     //   Base Field      Fr            Fq
@@ -63,9 +59,9 @@
         com(x, rand)
     }
 
-    fn get_inputs(
-        vp: &ValidityPredicate<Self>,
-    ) -> (Vec<Self::CurveBaseField>, Vec<Self::CurveBaseField>);
+    // fn get_inputs(
+    //     vp: &ValidityPredicate<Self>,
+    // ) -> (Vec<Self::CurveBaseField>, Vec<Self::CurveBaseField>);
 }
 
 // // We decided to continue with KZG for now.
@@ -97,48 +93,48 @@
     type CurvePC = KZG10<ark_bls12_377::Bls12_377>;
     type OuterCurvePC = KZG10<ark_bw6_761::BW6_761>;
 
-    fn get_inputs(
-        vp: &ValidityPredicate<Self>,
-    ) -> (Vec<Self::CurveBaseField>, Vec<Self::CurveBaseField>) {
-        // warning! Works only for bls12_377
-        fn ws_to_te(
-            p: SWGroupAffine<ark_bls12_377::g1::Parameters>,
-        ) -> TEGroupAffine<ark_bls12_377::g1::Parameters> {
-            // values available in https://github.com/arkworks-rs/curves/blob/master/bls12_377/src/curves/g1.rs
-            let x = p.x;
-            let y = p.y;
-            let alpha = -Fq::one();
-            let s = field_new!(Fq, "10189023633222963290707194929886294091415157242906428298294512798502806398782149227503530278436336312243746741931");
-            let sqrt_te1a = field_new!(Fq, "23560188534917577818843641916571445935985386319233886518929971599490231428764380923487987729215299304184915158756");
-            let x_te = (x - alpha) * sqrt_te1a / y;
-            let y_te = (s * (x - alpha) - Fq::one()) / (s * (x - alpha) + Fq::one());
-            TEGroupAffine::<ark_bls12_377::g1::Parameters>::new(x_te, y_te)
-        }
+    // fn get_inputs(
+    //     vp: &ValidityPredicate<Self>,
+    // ) -> (Vec<Self::CurveBaseField>, Vec<Self::CurveBaseField>) {
+    //     // warning! Works only for bls12_377
+    //     fn ws_to_te(
+    //         p: SWGroupAffine<ark_bls12_377::g1::Parameters>,
+    //     ) -> TEGroupAffine<ark_bls12_377::g1::Parameters> {
+    //         // values available in https://github.com/arkworks-rs/curves/blob/master/bls12_377/src/curves/g1.rs
+    //         let x = p.x;
+    //         let y = p.y;
+    //         let alpha = -Fq::one();
+    //         let s = field_new!(Fq, "10189023633222963290707194929886294091415157242906428298294512798502806398782149227503530278436336312243746741931");
+    //         let sqrt_te1a = field_new!(Fq, "23560188534917577818843641916571445935985386319233886518929971599490231428764380923487987729215299304184915158756");
+    //         let x_te = (x - alpha) * sqrt_te1a / y;
+    //         let y_te = (s * (x - alpha) - Fq::one()) / (s * (x - alpha) + Fq::one());
+    //         TEGroupAffine::<ark_bls12_377::g1::Parameters>::new(x_te, y_te)
+    //     }
 
-        let unblinded_qs = vec![
-            (ws_to_te(vp.desc_vp.arithmetic.q_m.0), vp.blind_rand.q_m),
-            (ws_to_te(vp.desc_vp.arithmetic.q_l.0), vp.blind_rand.q_l),
-            (ws_to_te(vp.desc_vp.arithmetic.q_r.0), vp.blind_rand.q_r),
-            (ws_to_te(vp.desc_vp.arithmetic.q_o.0), vp.blind_rand.q_o),
-            (ws_to_te(vp.desc_vp.arithmetic.q_4.0), vp.blind_rand.q_4),
-            (ws_to_te(vp.desc_vp.arithmetic.q_c.0), vp.blind_rand.q_c),
-        ];
+    //     let unblinded_qs = vec![
+    //         (ws_to_te(vp.desc_vp.arithmetic.q_m.0), vp.blind_rand.q_m),
+    //         (ws_to_te(vp.desc_vp.arithmetic.q_l.0), vp.blind_rand.q_l),
+    //         (ws_to_te(vp.desc_vp.arithmetic.q_r.0), vp.blind_rand.q_r),
+    //         (ws_to_te(vp.desc_vp.arithmetic.q_o.0), vp.blind_rand.q_o),
+    //         (ws_to_te(vp.desc_vp.arithmetic.q_4.0), vp.blind_rand.q_4),
+    //         (ws_to_te(vp.desc_vp.arithmetic.q_c.0), vp.blind_rand.q_c),
+    //     ];
 
-        // [b * Z_H + q] ?= b *[Z_H] + [q]
-        let n = vp.ck.powers_of_g.len();
-        let com_g_n = vp.ck.powers_of_g[n - 1];
-        let com_g_0 = vp.ck.powers_of_g[0];
-        let com_z_h = ws_to_te(com_g_n + com_g_0.neg());
-        let public_inputs: Vec<Self::CurveBaseField> = vec![com_z_h.x, com_z_h.y];
+    //     // [b * Z_H + q] ?= b *[Z_H] + [q]
+    //     let n = vp.ck.powers_of_g.len();
+    //     let com_g_n = vp.ck.powers_of_g[n - 1];
+    //     let com_g_0 = vp.ck.powers_of_g[0];
+    //     let com_z_h = ws_to_te(com_g_n + com_g_0.neg());
+    //     let public_inputs: Vec<Self::CurveBaseField> = vec![com_z_h.x, com_z_h.y];
 
-        let mut private_inputs: Vec<Self::CurveBaseField> = vec![];
-        for (q, b) in unblinded_qs {
-            private_inputs.push(q.x);
-            private_inputs.push(q.y);
-            private_inputs.push(Self::CurveBaseField::from_le_bytes_mod_order(
-                &b.into_repr().to_bytes_le(),
-            ));
-        }
-        (private_inputs, public_inputs)
-    }
+    //     let mut private_inputs: Vec<Self::CurveBaseField> = vec![];
+    //     for (q, b) in unblinded_qs {
+    //         private_inputs.push(q.x);
+    //         private_inputs.push(q.y);
+    //         private_inputs.push(Self::CurveBaseField::from_le_bytes_mod_order(
+    //             &b.into_repr().to_bytes_le(),
+    //         ));
+    //     }
+    //     (private_inputs, public_inputs)
+    // }
 }