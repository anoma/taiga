use crate::circuit::circuit_parameters::CircuitParameters;
use crate::circuit::gadgets::field_addition::field_addition_gadget;
use crate::circuit::integrity::{
    ValidityPredicateInputNoteVariables, ValidityPredicateOuputNoteVariables,
};
use crate::circuit::validity_predicate::{ValidityPredicate, NUM_NOTE};
use crate::note::Note;
use plonk_core::{circuit::Circuit, constraint_system::StandardComposer, prelude::Error};

// FieldAdditionValidityPredicate have a custom constraint with a + b = c,
// in which a, b are private inputs and c is a public input.
pub struct FieldAdditionValidityPredicate<CP: CircuitParameters> {
    // basic "private" inputs to the VP
    input_notes: [Note<CP>; NUM_NOTE],
    output_notes: [Note<CP>; NUM_NOTE],
    // custom "private" inputs to the VP
    a: CP::CurveScalarField,
    b: CP::CurveScalarField,
    // custom "public" inputs to the VP
    pub c: CP::CurveScalarField,
}

impl<CP> ValidityPredicate<CP> for FieldAdditionValidityPredicate<CP>
where
    CP: CircuitParameters,
{
    fn get_input_notes(&self) -> &[Note<CP>; NUM_NOTE] {
        &self.input_notes
    }

    fn get_output_notes(&self) -> &[Note<CP>; NUM_NOTE] {
        &self.output_notes
    }

    fn custom_constraints(
        &self,
        composer: &mut StandardComposer<CP::CurveScalarField, CP::InnerCurve>,
        _input_note_variables: &[ValidityPredicateInputNoteVariables],
        _output_note_variables: &[ValidityPredicateOuputNoteVariables],
    ) -> Result<(), Error> {
        let var_a = composer.add_input(self.a);
        let var_b = composer.add_input(self.b);
        let var_a_plus_b = field_addition_gadget::<CP>(composer, var_a, var_b);
        let var_c = composer.add_input(self.c);
        composer.assert_equal(var_c, var_a_plus_b);
        Ok(())
    }
}

impl<CP> Circuit<CP::CurveScalarField, CP::InnerCurve> for FieldAdditionValidityPredicate<CP>
where
    CP: CircuitParameters,
{
    const CIRCUIT_ID: [u8; 32] = [0x00; 32];

    // Default implementation
    fn gadget(
        &mut self,
        composer: &mut StandardComposer<CP::CurveScalarField, CP::InnerCurve>,
    ) -> Result<(), Error> {
        self.gadget_vp(composer)
    }

    fn padded_circuit_size(&self) -> usize {
        1 << 17
    }
}

#[test]
fn test_field_addition_vp_example() {
    use crate::circuit::circuit_parameters::PairingCircuitParameters as CP;
    type Fr = <CP as CircuitParameters>::CurveScalarField;
    type P = <CP as CircuitParameters>::InnerCurve;
    type PC = <CP as CircuitParameters>::CurvePC;
    type Fq = <CP as CircuitParameters>::CurveBaseField;
    type OP = <CP as CircuitParameters>::Curve;
    type Opc = <CP as CircuitParameters>::OuterCurvePC;
    use crate::circuit::blinding_circuit::BlindingCircuit;
    use crate::utils::ws_to_te;
    use crate::vp_description::ValidityPredicateDescription;
    use ark_poly_commit::PolynomialCommitment;
    use ark_std::{test_rng, UniformRand};
    use plonk_core::circuit::{verify_proof, VerifierData};
    use plonk_core::proof_system::pi::PublicInputs;

    let mut rng = test_rng();
    let input_notes = [(); NUM_NOTE].map(|_| Note::<CP>::dummy(&mut rng));
    let output_notes = [(); NUM_NOTE].map(|_| Note::<CP>::dummy(&mut rng));
    let a = Fr::rand(&mut rng);
    let b = Fr::rand(&mut rng);
    let c = a + b;
    let mut field_addition_vp = FieldAdditionValidityPredicate {
        input_notes,
        output_notes,
        a,
        b,
        c,
    };

    // Generate vp CRS
    let vp_setup = PC::setup(field_addition_vp.padded_circuit_size(), None, &mut rng).unwrap();

    // Generate blinding circuit for vp
    let vp_desc = ValidityPredicateDescription::from_vp(&mut field_addition_vp, &vp_setup).unwrap();
    let vp_desc_compressed = vp_desc.get_compress();
    let mut blinding_circuit = BlindingCircuit::<CP>::new(
        &mut rng,
        vp_desc,
        &vp_setup,
        field_addition_vp.padded_circuit_size(),
    )
    .unwrap();

    // Compile vp(must use compile_with_blinding)
    let (pk_p, vk_blind) = field_addition_vp
        .compile_with_blinding::<PC>(&vp_setup, &blinding_circuit.get_blinding())
        .unwrap();

    // VP Prover
    let (proof, pi) = field_addition_vp
        .gen_proof::<PC>(&vp_setup, pk_p, b"Test")
        .unwrap();

    // VP verifier
    let verifier_data = VerifierData::new(vk_blind.clone(), pi);
    verify_proof::<Fr, P, PC>(
        &vp_setup,
        verifier_data.key,
        &proof,
        &verifier_data.pi,
        b"Test",
    )
    .unwrap();

    // Generate blinding circuit CRS
    let blinding_circuit_size = blinding_circuit.padded_circuit_size();
    let pp_blind = Opc::setup(blinding_circuit_size, None, &mut rng).unwrap();
    let (pk_p, vk) = blinding_circuit.compile::<Opc>(&pp_blind).unwrap();

    // Blinding Prover
    let (proof, pi) = blinding_circuit
        .gen_proof::<Opc>(&pp_blind, pk_p, b"Test")
        .unwrap();

    // Expecting vk_blind(out of circuit)
    let mut expect_pi = PublicInputs::new(blinding_circuit_size);
    let q_m = ws_to_te(vk_blind.arithmetic.q_m.0);
    expect_pi.insert(392, q_m.x);
    expect_pi.insert(393, q_m.y);
    let q_l = ws_to_te(vk_blind.arithmetic.q_l.0);
    expect_pi.insert(782, q_l.x);
    expect_pi.insert(783, q_l.y);
    let q_r = ws_to_te(vk_blind.arithmetic.q_r.0);
    expect_pi.insert(1172, q_r.x);
    expect_pi.insert(1173, q_r.y);
    let q_o = ws_to_te(vk_blind.arithmetic.q_o.0);
    expect_pi.insert(1562, q_o.x);
    expect_pi.insert(1563, q_o.y);
    let q_4 = ws_to_te(vk_blind.arithmetic.q_4.0);
    expect_pi.insert(1952, q_4.x);
    expect_pi.insert(1953, q_4.y);
    let q_c = ws_to_te(vk_blind.arithmetic.q_c.0);
<<<<<<< HEAD
    expect_pi.insert(2342, q_c.x);
    expect_pi.insert(2343, q_c.y);
=======
    expect_pi.insert(2318, q_c.x);
    expect_pi.insert(2319, q_c.y);
    expect_pi.insert(21364, vp_desc_compressed);
>>>>>>> e835a24a

    assert_eq!(pi, expect_pi);

    // Blinding Verifier
    let verifier_data = VerifierData::new(vk, pi);
    verify_proof::<Fq, OP, Opc>(
        &pp_blind,
        verifier_data.key,
        &proof,
        &verifier_data.pi,
        b"Test",
    )
    .unwrap();
}<|MERGE_RESOLUTION|>--- conflicted
+++ resolved
@@ -160,14 +160,9 @@
     expect_pi.insert(1952, q_4.x);
     expect_pi.insert(1953, q_4.y);
     let q_c = ws_to_te(vk_blind.arithmetic.q_c.0);
-<<<<<<< HEAD
     expect_pi.insert(2342, q_c.x);
     expect_pi.insert(2343, q_c.y);
-=======
-    expect_pi.insert(2318, q_c.x);
-    expect_pi.insert(2319, q_c.y);
-    expect_pi.insert(21364, vp_desc_compressed);
->>>>>>> e835a24a
+    expect_pi.insert(21388, vp_desc_compressed);
 
     assert_eq!(pi, expect_pi);
 
