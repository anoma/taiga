//! Implementation of a Merkle tree of commitments used to prove the existence of notes.
//!
use crate::error::TaigaError;
use crate::poseidon::FieldHasher;
use crate::poseidon::WIDTH_3;
use ark_ff::{BigInteger, PrimeField};
use plonk_hashing::poseidon::constants::PoseidonConstants;
use rand::{Rng, RngCore};
use std::marker::PhantomData;

pub const TAIGA_COMMITMENT_TREE_DEPTH: usize = 32;

#[derive(Clone)]
pub struct MerkleTreeLeafs<F: PrimeField, BH: FieldHasher<F>> {
    leafs: Vec<Node<F, BH>>,
}

impl<F: PrimeField, BH: FieldHasher<F>> MerkleTreeLeafs<F, BH> {
    pub fn new(values: Vec<F>) -> Self {
        let nodes_vec = values
            .iter()
            .map(|x| Node::<F, BH>::new(*x))
            .collect::<Vec<_>>();
        Self { leafs: nodes_vec }
    }

    // todo this is not working yet
    pub fn root(&self, hasher: &BH) -> Node<F, BH> {
        // we suppose self.leafs.len() is a power of 2
        let mut list = self.leafs.clone();
        let mut len = list.len();
        while len > 1 {
            for i in 0..len / 2 {
                list[i] = Node::<F, BH>::new(
                    hasher
                        .native_hash_two(&list[2 * i].repr, &list[2 * i + 1].repr)
                        .unwrap(),
                );
            }
            len /= 2;
        }
        list[0].clone()
    }
}

/// A path from a position in a particular commitment tree to the root of that tree.
#[derive(Clone, Debug, PartialEq)]
pub struct MerklePath<F: PrimeField, BH: FieldHasher<F>> {
    auth_path: Vec<(Node<F, BH>, bool)>,
}

impl<F: PrimeField, BH: FieldHasher<F>> MerklePath<F, BH> {
    /// Constructs a random dummy merkle path with depth.
    pub fn dummy(rng: &mut impl RngCore, depth: usize) -> Self {
        let auth_path = (0..depth).map(|_| (Node::rand(rng), rng.gen())).collect();
        Self::from_path(auth_path)
    }

    /// Constructs a Merkle path directly from a path.
    pub fn from_path(auth_path: Vec<(Node<F, BH>, bool)>) -> Self {
        MerklePath { auth_path }
    }

    pub fn find_sibling(leaf_hashes: &[F], position: usize) -> (usize, F) {
        if position % 2 == 0 {
            // if position is even
            let pos = position + 1;
            (pos, leaf_hashes[pos])
        } else {
            let pos = position - 1;
            (pos, leaf_hashes[pos])
        }
    }

    fn build_auth_path(leaf_hashes: Vec<F>, position: usize, path: &mut Vec<(Node<F, BH>, bool)>) {
        let mut new_leaves = vec![];
        if leaf_hashes.len() > 1 {
            let (sibling_pos, sibling) = Self::find_sibling(&leaf_hashes, position);
            path.push((Node::new(sibling), sibling_pos % 2 == 0));

            for pair in leaf_hashes.chunks(2) {
                let hash_pair = PoseidonConstants::generate::<WIDTH_3>()
                    .native_hash_two(&pair[0], &pair[1])
                    .unwrap();

                new_leaves.push(hash_pair);
            }

            Self::build_auth_path(new_leaves, position / 2, path);
        }
    }

    pub fn build_merkle_path(leaf_hashes: Vec<F>, position: usize) -> Self {
        let mut auth_path = vec![];
<<<<<<< HEAD
        let completed_leaf_hashes = add_remaining_addresses(&leaf_hashes);
        build_auth_path(completed_leaf_hashes, position, &mut auth_path);
=======
        Self::build_auth_path(leaf_hashes, position, &mut auth_path);
>>>>>>> 57f7d790
        MerklePath { auth_path }
    }

    /// Returns the root of the tree corresponding to this path applied to `leaf`.
    pub fn root(&self, leaf: Node<F, BH>, hasher: &BH) -> Result<Node<F, BH>, TaigaError> {
        let mut root = leaf;
        for val in self.auth_path.iter() {
            root = match val.1 {
                false => Node::combine(&root, &val.0, hasher)?,
                true => Node::combine(&val.0, &root, hasher)?,
            }
        }
        Ok(root)
    }

    /// Returns the input parameters for merkle tree gadget.
    pub fn get_path(&self) -> Vec<(F, bool)> {
        self.auth_path
            .iter()
            .map(|(node, b)| (node.inner(), *b))
            .collect()
    }
}

/// A node within the Sapling commitment tree.
#[derive(Clone, Debug, PartialEq, Eq)]
pub struct Node<F: PrimeField, BH: FieldHasher<F>> {
    repr: F,
    _hasher: PhantomData<BH>,
}

impl<F: PrimeField, BH: FieldHasher<F>> Node<F, BH> {
    pub fn new(repr: F) -> Self {
        Node {
            repr,
            _hasher: PhantomData::default(),
        }
    }

    pub fn rand(rng: &mut impl RngCore) -> Self {
        Self::new(F::rand(rng))
    }

    // TODO: add new from commitment
    // pub fn new_from_cm(note: &Note)-> Self {}

    pub(crate) fn inner(&self) -> F {
        self.repr
    }

    pub fn to_bytes(&self) -> Vec<u8> {
        self.repr.into_repr().to_bytes_le()
    }

    pub fn from_bytes(bytes: &[u8]) -> Self {
        Self::new(F::from_le_bytes_mod_order(bytes))
    }

    /// Returns the hash result of left node, right node and the hash function.
    fn combine(lhs: &Self, rhs: &Self, hasher: &BH) -> Result<Self, TaigaError> {
        let hash = hasher.native_hash_two(&lhs.repr, &rhs.repr)?;
        Ok(Self::new(hash))
    }
}

fn add_remaining_addresses<F: PrimeField>(addresses: &Vec<F>) -> Vec<F> {
    let number_of_elems = addresses.len();
    let next_power_of_two = number_of_elems.next_power_of_two();
    let remaining = next_power_of_two - number_of_elems;
    let slice = &addresses[..remaining];
    let mut added = slice.to_vec();
    let mut new_addresses = addresses.clone();
    new_addresses.append(&mut added);
    new_addresses
}

#[cfg(test)]
mod tests {
    use super::*;
    use crate::circuit::circuit_parameters::{CircuitParameters, PairingCircuitParameters as CP};
    use crate::merkle_tree::Node;
    use crate::poseidon::FieldHasher;
    use crate::user::User;
    use plonk_hashing::poseidon::constants::PoseidonConstants;

    type F = <CP as CircuitParameters>::CurveScalarField;
    type P = <CP as CircuitParameters>::InnerCurve;

    #[test]
    // Test a Merkle tree with 4 leaves
    fn test_auth_path_4() {
        let mut rng = rand::thread_rng();
        // user addresses
        let addresses: Vec<F> = (0..4)
            .map(|_| User::<CP>::new(&mut rng).address().unwrap())
            .collect();

        let position = 1;

        // I wanted to use hash_two but I was not able...
        let hash_2_3 = PoseidonConstants::generate::<WIDTH_3>()
            .native_hash_two(&addresses[2], &addresses[3])
            .unwrap();

        let auth_path = &[
            (Node::<F, PoseidonConstants<_>>::new(addresses[0]), true),
            (Node::<F, PoseidonConstants<_>>::new(hash_2_3), false),
        ];

        let merkle_path = MerklePath::from_path(auth_path.to_vec());

        let merkle_path_2: MerklePath<F, PoseidonConstants<_>> =
            MerklePath::build_merkle_path(addresses, position);

        assert_eq!(merkle_path, merkle_path_2);
    }

    #[test]
    // Test a Merkle tree with 8 leaves
    fn test_auth_path_8() {
        let mut rng = rand::thread_rng();
        // user addresses
        let addresses: Vec<F> = (0..8)
            .map(|_| User::<CP>::new(&mut rng).address().unwrap())
            .collect();

        let position = 4;

        let hash_0_1 = PoseidonConstants::generate::<WIDTH_3>()
            .native_hash_two(&addresses[0], &addresses[1])
            .unwrap();
        let hash_2_3 = PoseidonConstants::generate::<WIDTH_3>()
            .native_hash_two(&addresses[2], &addresses[3])
            .unwrap();
        let hash_0_1_2_3 = PoseidonConstants::generate::<WIDTH_3>()
            .native_hash_two(&hash_0_1, &hash_2_3)
            .unwrap();
        let hash_6_7 = PoseidonConstants::generate::<WIDTH_3>()
            .native_hash_two(&addresses[6], &addresses[7])
            .unwrap();

        let auth_path = &[
            (Node::<F, PoseidonConstants<_>>::new(addresses[5]), false),
            (Node::<F, PoseidonConstants<_>>::new(hash_6_7), false),
            (Node::<F, PoseidonConstants<_>>::new(hash_0_1_2_3), true),
        ];

        let merkle_path = MerklePath::from_path(auth_path.to_vec());

        let merkle_path_2: MerklePath<F, PoseidonConstants<_>> =
            MerklePath::build_merkle_path(addresses, position);

        assert_eq!(merkle_path, merkle_path_2);
    }

    #[test]
    // Test power of two
    fn test_power_of_two_5() {
        let mut rng = rand::thread_rng();
        // user addresses
        let addresses: Vec<F> = (0..5)
            .map(|_| User::<CP>::new(&mut rng).address().unwrap())
            .collect();

        let pow2_addresses = add_remaining_addresses(&addresses);

        assert_eq!(pow2_addresses.len(), 8);
        assert_eq!(pow2_addresses[5..8], addresses[0..3]);
    }

    #[test]
    fn test_power_of_two_9() {
        let mut rng = rand::thread_rng();
        // user addresses
        let addresses: Vec<F> = (0..9)
            .map(|_| User::<CP>::new(&mut rng).address().unwrap())
            .collect();

        let pow2_addresses = add_remaining_addresses(&addresses);

        assert_eq!(pow2_addresses.len(), 16);
        assert_eq!(pow2_addresses[9..16], addresses[0..7]);
    }

    #[test]
    // Test that a vector with 2^n elements stays the same
    fn test_power_of_two_8() {
        let mut rng = rand::thread_rng();
        // user addresses
        let addresses: Vec<F> = (0..8)
            .map(|_| User::<CP>::new(&mut rng).address().unwrap())
            .collect();

        let pow2_addresses = add_remaining_addresses(&addresses);

        assert_eq!(pow2_addresses, addresses);
    }

    #[test]
    // Test a Merkle tree with 5 leaves (not a power of 2)
    fn test_auth_path_5() {
        let mut rng = rand::thread_rng();
        // user addresses
        let addresses: Vec<F> = (0..5)
            .map(|_| User::<CP>::new(&mut rng).address().unwrap())
            .collect();

        let completed_addresses = add_remaining_addresses(&addresses);

        let position = 4;

        let hash_0_1 = PoseidonConstants::generate::<WIDTH_3>()
            .native_hash_two(&addresses[0], &completed_addresses[1])
            .unwrap();
        let hash_2_3 = PoseidonConstants::generate::<WIDTH_3>()
            .native_hash_two(&addresses[2], &completed_addresses[3])
            .unwrap();
        let hash_0_1_2_3 = PoseidonConstants::generate::<WIDTH_3>()
            .native_hash_two(&hash_0_1, &hash_2_3)
            .unwrap();
        let hash_6_7 = PoseidonConstants::generate::<WIDTH_3>()
            .native_hash_two(&completed_addresses[6], &completed_addresses[7])
            .unwrap();

        let auth_path = &[
            (
                Node::<F, PoseidonConstants<_>>::new(completed_addresses[5]),
                false,
            ),
            (Node::<F, PoseidonConstants<_>>::new(hash_6_7), false),
            (Node::<F, PoseidonConstants<_>>::new(hash_0_1_2_3), true),
        ];

        let merkle_path = MerklePath::from_path(auth_path.to_vec());

        let merkle_path_2: MerklePath<F, PoseidonConstants<_>> =
            MerklePath::build_merkle_path(addresses, position);

        assert_eq!(merkle_path, merkle_path_2);
    }
}<|MERGE_RESOLUTION|>--- conflicted
+++ resolved
@@ -92,12 +92,8 @@
 
     pub fn build_merkle_path(leaf_hashes: Vec<F>, position: usize) -> Self {
         let mut auth_path = vec![];
-<<<<<<< HEAD
         let completed_leaf_hashes = add_remaining_addresses(&leaf_hashes);
-        build_auth_path(completed_leaf_hashes, position, &mut auth_path);
-=======
-        Self::build_auth_path(leaf_hashes, position, &mut auth_path);
->>>>>>> 57f7d790
+        Self::build_auth_path(completed_leaf_hashes, position, &mut auth_path);
         MerklePath { auth_path }
     }
 
